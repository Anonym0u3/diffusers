# Copyright 2024 Black Forest Labs and The HuggingFace Team. All rights reserved.
#
# Licensed under the Apache License, Version 2.0 (the "License");
# you may not use this file except in compliance with the License.
# You may obtain a copy of the License at
#
#     http://www.apache.org/licenses/LICENSE-2.0
#
# Unless required by applicable law or agreed to in writing, software
# distributed under the License is distributed on an "AS IS" BASIS,
# WITHOUT WARRANTIES OR CONDITIONS OF ANY KIND, either express or implied.
# See the License for the specific language governing permissions and
# limitations under the License.

import inspect
from typing import Any, Callable, Dict, List, Optional, Union

import numpy as np
import torch
from transformers import (
    CLIPImageProcessor,
    CLIPTextModel,
    CLIPTokenizer,
    CLIPVisionModelWithProjection,
    T5EncoderModel,
    T5TokenizerFast,
)

from ...image_processor import PipelineImageInput, VaeImageProcessor
from ...loaders import FluxIPAdapterMixin, FluxLoraLoaderMixin, FromSingleFileMixin, TextualInversionLoaderMixin
from ...models.autoencoders import AutoencoderKL
from ...models.transformers import FluxTransformer2DModel
from ...schedulers import FlowMatchEulerDiscreteScheduler
from ...utils import (
    USE_PEFT_BACKEND,
    is_torch_xla_available,
    logging,
    replace_example_docstring,
    scale_lora_layers,
    unscale_lora_layers,
)
from ...utils.torch_utils import randn_tensor
from ..pipeline_utils import DiffusionPipeline
from .pipeline_output import FluxPipelineOutput


if is_torch_xla_available():
    import torch_xla.core.xla_model as xm

    XLA_AVAILABLE = True
else:
    XLA_AVAILABLE = False


logger = logging.get_logger(__name__)  # pylint: disable=invalid-name

EXAMPLE_DOC_STRING = """
    Examples:
        ```py
        >>> import torch
        >>> from diffusers import FluxPipeline

        >>> pipe = FluxPipeline.from_pretrained("black-forest-labs/FLUX.1-schnell", torch_dtype=torch.bfloat16)
        >>> pipe.to("cuda")
        >>> prompt = "A cat holding a sign that says hello world"
        >>> # Depending on the variant being used, the pipeline call will slightly vary.
        >>> # Refer to the pipeline documentation for more details.
        >>> image = pipe(prompt, num_inference_steps=4, guidance_scale=0.0).images[0]
        >>> image.save("flux.png")
        ```
"""


def calculate_shift(
    image_seq_len,
    base_seq_len: int = 256,
    max_seq_len: int = 4096,
    base_shift: float = 0.5,
    max_shift: float = 1.16,
):
    m = (max_shift - base_shift) / (max_seq_len - base_seq_len)
    b = base_shift - m * base_seq_len
    mu = image_seq_len * m + b
    return mu


# Copied from diffusers.pipelines.stable_diffusion.pipeline_stable_diffusion.retrieve_timesteps
def retrieve_timesteps(
    scheduler,
    num_inference_steps: Optional[int] = None,
    device: Optional[Union[str, torch.device]] = None,
    timesteps: Optional[List[int]] = None,
    sigmas: Optional[List[float]] = None,
    **kwargs,
):
    r"""
    Calls the scheduler's `set_timesteps` method and retrieves timesteps from the scheduler after the call. Handles
    custom timesteps. Any kwargs will be supplied to `scheduler.set_timesteps`.

    Args:
        scheduler (`SchedulerMixin`):
            The scheduler to get timesteps from.
        num_inference_steps (`int`):
            The number of diffusion steps used when generating samples with a pre-trained model. If used, `timesteps`
            must be `None`.
        device (`str` or `torch.device`, *optional*):
            The device to which the timesteps should be moved to. If `None`, the timesteps are not moved.
        timesteps (`List[int]`, *optional*):
            Custom timesteps used to override the timestep spacing strategy of the scheduler. If `timesteps` is passed,
            `num_inference_steps` and `sigmas` must be `None`.
        sigmas (`List[float]`, *optional*):
            Custom sigmas used to override the timestep spacing strategy of the scheduler. If `sigmas` is passed,
            `num_inference_steps` and `timesteps` must be `None`.

    Returns:
        `Tuple[torch.Tensor, int]`: A tuple where the first element is the timestep schedule from the scheduler and the
        second element is the number of inference steps.
    """
    if timesteps is not None and sigmas is not None:
        raise ValueError("Only one of `timesteps` or `sigmas` can be passed. Please choose one to set custom values")
    if timesteps is not None:
        accepts_timesteps = "timesteps" in set(inspect.signature(scheduler.set_timesteps).parameters.keys())
        if not accepts_timesteps:
            raise ValueError(
                f"The current scheduler class {scheduler.__class__}'s `set_timesteps` does not support custom"
                f" timestep schedules. Please check whether you are using the correct scheduler."
            )
        scheduler.set_timesteps(timesteps=timesteps, device=device, **kwargs)
        timesteps = scheduler.timesteps
        num_inference_steps = len(timesteps)
    elif sigmas is not None:
        accept_sigmas = "sigmas" in set(inspect.signature(scheduler.set_timesteps).parameters.keys())
        if not accept_sigmas:
            raise ValueError(
                f"The current scheduler class {scheduler.__class__}'s `set_timesteps` does not support custom"
                f" sigmas schedules. Please check whether you are using the correct scheduler."
            )
        scheduler.set_timesteps(sigmas=sigmas, device=device, **kwargs)
        timesteps = scheduler.timesteps
        num_inference_steps = len(timesteps)
    else:
        scheduler.set_timesteps(num_inference_steps, device=device, **kwargs)
        timesteps = scheduler.timesteps
    return timesteps, num_inference_steps


class FluxPipeline(
    DiffusionPipeline,
    FluxLoraLoaderMixin,
    FromSingleFileMixin,
    TextualInversionLoaderMixin,
    FluxIPAdapterMixin,
):
    r"""
    The Flux pipeline for text-to-image generation.

    Reference: https://blackforestlabs.ai/announcing-black-forest-labs/

    Args:
        transformer ([`FluxTransformer2DModel`]):
            Conditional Transformer (MMDiT) architecture to denoise the encoded image latents.
        scheduler ([`FlowMatchEulerDiscreteScheduler`]):
            A scheduler to be used in combination with `transformer` to denoise the encoded image latents.
        vae ([`AutoencoderKL`]):
            Variational Auto-Encoder (VAE) Model to encode and decode images to and from latent representations.
        text_encoder ([`CLIPTextModel`]):
            [CLIP](https://huggingface.co/docs/transformers/model_doc/clip#transformers.CLIPTextModel), specifically
            the [clip-vit-large-patch14](https://huggingface.co/openai/clip-vit-large-patch14) variant.
        text_encoder_2 ([`T5EncoderModel`]):
            [T5](https://huggingface.co/docs/transformers/en/model_doc/t5#transformers.T5EncoderModel), specifically
            the [google/t5-v1_1-xxl](https://huggingface.co/google/t5-v1_1-xxl) variant.
        tokenizer (`CLIPTokenizer`):
            Tokenizer of class
            [CLIPTokenizer](https://huggingface.co/docs/transformers/en/model_doc/clip#transformers.CLIPTokenizer).
        tokenizer_2 (`T5TokenizerFast`):
            Second Tokenizer of class
            [T5TokenizerFast](https://huggingface.co/docs/transformers/en/model_doc/t5#transformers.T5TokenizerFast).
    """

    model_cpu_offload_seq = "text_encoder->text_encoder_2->image_encoder->transformer->vae"
    _optional_components = ["image_encoder", "feature_extractor"]
    _callback_tensor_inputs = ["latents", "prompt_embeds"]

    def __init__(
        self,
        scheduler: FlowMatchEulerDiscreteScheduler,
        vae: AutoencoderKL,
        text_encoder: CLIPTextModel,
        tokenizer: CLIPTokenizer,
        text_encoder_2: T5EncoderModel,
        tokenizer_2: T5TokenizerFast,
        transformer: FluxTransformer2DModel,
        image_encoder: CLIPVisionModelWithProjection = None,
        feature_extractor: CLIPImageProcessor = None,
    ):
        super().__init__()

        self.register_modules(
            vae=vae,
            text_encoder=text_encoder,
            text_encoder_2=text_encoder_2,
            tokenizer=tokenizer,
            tokenizer_2=tokenizer_2,
            transformer=transformer,
            scheduler=scheduler,
            image_encoder=image_encoder,
            feature_extractor=feature_extractor,
        )
        self.vae_scale_factor = (
            2 ** (len(self.vae.config.block_out_channels) - 1) if hasattr(self, "vae") and self.vae is not None else 8
        )
        # Flux latents are turned into 2x2 patches and packed. This means the latent width and height has to be divisible
        # by the patch size. So the vae scale factor is multiplied by the patch size to account for this
        self.image_processor = VaeImageProcessor(vae_scale_factor=self.vae_scale_factor * 2)
        self.tokenizer_max_length = (
            self.tokenizer.model_max_length if hasattr(self, "tokenizer") and self.tokenizer is not None else 77
        )
        self.default_sample_size = 128

    def _get_t5_prompt_embeds(
        self,
        prompt: Union[str, List[str]] = None,
        num_images_per_prompt: int = 1,
        max_sequence_length: int = 512,
        device: Optional[torch.device] = None,
        dtype: Optional[torch.dtype] = None,
    ):
        device = device or self._execution_device
        dtype = dtype or self.text_encoder.dtype

        prompt = [prompt] if isinstance(prompt, str) else prompt
        batch_size = len(prompt)

        if isinstance(self, TextualInversionLoaderMixin):
            prompt = self.maybe_convert_prompt(prompt, self.tokenizer_2)

        text_inputs = self.tokenizer_2(
            prompt,
            padding="max_length",
            max_length=max_sequence_length,
            truncation=True,
            return_length=False,
            return_overflowing_tokens=False,
            return_tensors="pt",
        )
        text_input_ids = text_inputs.input_ids
        untruncated_ids = self.tokenizer_2(prompt, padding="longest", return_tensors="pt").input_ids

        if untruncated_ids.shape[-1] >= text_input_ids.shape[-1] and not torch.equal(text_input_ids, untruncated_ids):
            removed_text = self.tokenizer_2.batch_decode(untruncated_ids[:, self.tokenizer_max_length - 1 : -1])
            logger.warning(
                "The following part of your input was truncated because `max_sequence_length` is set to "
                f" {max_sequence_length} tokens: {removed_text}"
            )

        prompt_embeds = self.text_encoder_2(text_input_ids.to(device), output_hidden_states=False)[0]

        dtype = self.text_encoder_2.dtype
        prompt_embeds = prompt_embeds.to(dtype=dtype, device=device)

        _, seq_len, _ = prompt_embeds.shape

        # duplicate text embeddings and attention mask for each generation per prompt, using mps friendly method
        prompt_embeds = prompt_embeds.repeat(1, num_images_per_prompt, 1)
        prompt_embeds = prompt_embeds.view(batch_size * num_images_per_prompt, seq_len, -1)

        return prompt_embeds

    def _get_clip_prompt_embeds(
        self,
        prompt: Union[str, List[str]],
        num_images_per_prompt: int = 1,
        device: Optional[torch.device] = None,
    ):
        device = device or self._execution_device

        prompt = [prompt] if isinstance(prompt, str) else prompt
        batch_size = len(prompt)

        if isinstance(self, TextualInversionLoaderMixin):
            prompt = self.maybe_convert_prompt(prompt, self.tokenizer)

        text_inputs = self.tokenizer(
            prompt,
            padding="max_length",
            max_length=self.tokenizer_max_length,
            truncation=True,
            return_overflowing_tokens=False,
            return_length=False,
            return_tensors="pt",
        )

        text_input_ids = text_inputs.input_ids
        untruncated_ids = self.tokenizer(prompt, padding="longest", return_tensors="pt").input_ids
        if untruncated_ids.shape[-1] >= text_input_ids.shape[-1] and not torch.equal(text_input_ids, untruncated_ids):
            removed_text = self.tokenizer.batch_decode(untruncated_ids[:, self.tokenizer_max_length - 1 : -1])
            logger.warning(
                "The following part of your input was truncated because CLIP can only handle sequences up to"
                f" {self.tokenizer_max_length} tokens: {removed_text}"
            )
        prompt_embeds = self.text_encoder(text_input_ids.to(device), output_hidden_states=False)

        # Use pooled output of CLIPTextModel
        prompt_embeds = prompt_embeds.pooler_output
        prompt_embeds = prompt_embeds.to(dtype=self.text_encoder.dtype, device=device)

        # duplicate text embeddings for each generation per prompt, using mps friendly method
        prompt_embeds = prompt_embeds.repeat(1, num_images_per_prompt)
        prompt_embeds = prompt_embeds.view(batch_size * num_images_per_prompt, -1)

        return prompt_embeds

    def encode_prompt(
        self,
        prompt: Union[str, List[str]],
        prompt_2: Union[str, List[str]],
        device: Optional[torch.device] = None,
        num_images_per_prompt: int = 1,
        prompt_embeds: Optional[torch.FloatTensor] = None,
        pooled_prompt_embeds: Optional[torch.FloatTensor] = None,
        max_sequence_length: int = 512,
        lora_scale: Optional[float] = None,
    ):
        r"""

        Args:
            prompt (`str` or `List[str]`, *optional*):
                prompt to be encoded
            prompt_2 (`str` or `List[str]`, *optional*):
                The prompt or prompts to be sent to the `tokenizer_2` and `text_encoder_2`. If not defined, `prompt` is
                used in all text-encoders
            device: (`torch.device`):
                torch device
            num_images_per_prompt (`int`):
                number of images that should be generated per prompt
            prompt_embeds (`torch.FloatTensor`, *optional*):
                Pre-generated text embeddings. Can be used to easily tweak text inputs, *e.g.* prompt weighting. If not
                provided, text embeddings will be generated from `prompt` input argument.
            pooled_prompt_embeds (`torch.FloatTensor`, *optional*):
                Pre-generated pooled text embeddings. Can be used to easily tweak text inputs, *e.g.* prompt weighting.
                If not provided, pooled text embeddings will be generated from `prompt` input argument.
            lora_scale (`float`, *optional*):
                A lora scale that will be applied to all LoRA layers of the text encoder if LoRA layers are loaded.
        """
        device = device or self._execution_device

        # set lora scale so that monkey patched LoRA
        # function of text encoder can correctly access it
        if lora_scale is not None and isinstance(self, FluxLoraLoaderMixin):
            self._lora_scale = lora_scale

            # dynamically adjust the LoRA scale
            if self.text_encoder is not None and USE_PEFT_BACKEND:
                scale_lora_layers(self.text_encoder, lora_scale)
            if self.text_encoder_2 is not None and USE_PEFT_BACKEND:
                scale_lora_layers(self.text_encoder_2, lora_scale)

        prompt = [prompt] if isinstance(prompt, str) else prompt

        if prompt_embeds is None:
            prompt_2 = prompt_2 or prompt
            prompt_2 = [prompt_2] if isinstance(prompt_2, str) else prompt_2

            # We only use the pooled prompt output from the CLIPTextModel
            pooled_prompt_embeds = self._get_clip_prompt_embeds(
                prompt=prompt,
                device=device,
                num_images_per_prompt=num_images_per_prompt,
            )
            prompt_embeds = self._get_t5_prompt_embeds(
                prompt=prompt_2,
                num_images_per_prompt=num_images_per_prompt,
                max_sequence_length=max_sequence_length,
                device=device,
            )

        if self.text_encoder is not None:
            if isinstance(self, FluxLoraLoaderMixin) and USE_PEFT_BACKEND:
                # Retrieve the original scale by scaling back the LoRA layers
                unscale_lora_layers(self.text_encoder, lora_scale)

        if self.text_encoder_2 is not None:
            if isinstance(self, FluxLoraLoaderMixin) and USE_PEFT_BACKEND:
                # Retrieve the original scale by scaling back the LoRA layers
                unscale_lora_layers(self.text_encoder_2, lora_scale)

        dtype = self.text_encoder.dtype if self.text_encoder is not None else self.transformer.dtype
        text_ids = torch.zeros(prompt_embeds.shape[1], 3).to(device=device, dtype=dtype)

        return prompt_embeds, pooled_prompt_embeds, text_ids

    def encode_image(self, image, device, num_images_per_prompt):
        dtype = next(self.image_encoder.parameters()).dtype

        if not isinstance(image, torch.Tensor):
            image = self.feature_extractor(image, return_tensors="pt").pixel_values

        image = image.to(device=device, dtype=dtype)
        image_embeds = self.image_encoder(image).image_embeds
        image_embeds = image_embeds.repeat_interleave(num_images_per_prompt, dim=0)
        return image_embeds

    def prepare_ip_adapter_image_embeds(
        self, ip_adapter_image, ip_adapter_image_embeds, device, num_images_per_prompt
    ):
        image_embeds = []
        if ip_adapter_image_embeds is None:
            if not isinstance(ip_adapter_image, list):
                ip_adapter_image = [ip_adapter_image]

            if len(ip_adapter_image) != len(self.transformer.encoder_hid_proj.image_projection_layers):
                raise ValueError(
                    f"`ip_adapter_image` must have same length as the number of IP Adapters. Got {len(ip_adapter_image)} images and {len(self.transformer.encoder_hid_proj.image_projection_layers)} IP Adapters."
                )

            for single_ip_adapter_image, image_proj_layer in zip(
                ip_adapter_image, self.transformer.encoder_hid_proj.image_projection_layers
            ):
                single_image_embeds = self.encode_image(single_ip_adapter_image, device, 1)

                image_embeds.append(single_image_embeds[None, :])
        else:
            for single_image_embeds in ip_adapter_image_embeds:
                image_embeds.append(single_image_embeds)

        ip_adapter_image_embeds = []
        for i, single_image_embeds in enumerate(image_embeds):
            single_image_embeds = torch.cat([single_image_embeds] * num_images_per_prompt, dim=0)
            single_image_embeds = single_image_embeds.to(device=device)
            ip_adapter_image_embeds.append(single_image_embeds)

        return ip_adapter_image_embeds

    def check_inputs(
        self,
        prompt,
        prompt_2,
        height,
        width,
        negative_prompt=None,
        negative_prompt_2=None,
        prompt_embeds=None,
        negative_prompt_embeds=None,
        pooled_prompt_embeds=None,
        negative_pooled_prompt_embeds=None,
        callback_on_step_end_tensor_inputs=None,
        max_sequence_length=None,
    ):
        if height % (self.vae_scale_factor * 2) != 0 or width % (self.vae_scale_factor * 2) != 0:
            logger.warning(
                f"`height` and `width` have to be divisible by {self.vae_scale_factor * 2} but are {height} and {width}. Dimensions will be resized accordingly"
            )

        if callback_on_step_end_tensor_inputs is not None and not all(
            k in self._callback_tensor_inputs for k in callback_on_step_end_tensor_inputs
        ):
            raise ValueError(
                f"`callback_on_step_end_tensor_inputs` has to be in {self._callback_tensor_inputs}, but found {[k for k in callback_on_step_end_tensor_inputs if k not in self._callback_tensor_inputs]}"
            )

        if prompt is not None and prompt_embeds is not None:
            raise ValueError(
                f"Cannot forward both `prompt`: {prompt} and `prompt_embeds`: {prompt_embeds}. Please make sure to"
                " only forward one of the two."
            )
        elif prompt_2 is not None and prompt_embeds is not None:
            raise ValueError(
                f"Cannot forward both `prompt_2`: {prompt_2} and `prompt_embeds`: {prompt_embeds}. Please make sure to"
                " only forward one of the two."
            )
        elif prompt is None and prompt_embeds is None:
            raise ValueError(
                "Provide either `prompt` or `prompt_embeds`. Cannot leave both `prompt` and `prompt_embeds` undefined."
            )
        elif prompt is not None and (not isinstance(prompt, str) and not isinstance(prompt, list)):
            raise ValueError(f"`prompt` has to be of type `str` or `list` but is {type(prompt)}")
        elif prompt_2 is not None and (not isinstance(prompt_2, str) and not isinstance(prompt_2, list)):
            raise ValueError(f"`prompt_2` has to be of type `str` or `list` but is {type(prompt_2)}")

        if negative_prompt is not None and negative_prompt_embeds is not None:
            raise ValueError(
                f"Cannot forward both `negative_prompt`: {negative_prompt} and `negative_prompt_embeds`:"
                f" {negative_prompt_embeds}. Please make sure to only forward one of the two."
            )
        elif negative_prompt_2 is not None and negative_prompt_embeds is not None:
            raise ValueError(
                f"Cannot forward both `negative_prompt_2`: {negative_prompt_2} and `negative_prompt_embeds`:"
                f" {negative_prompt_embeds}. Please make sure to only forward one of the two."
            )

        if prompt_embeds is not None and negative_prompt_embeds is not None:
            if prompt_embeds.shape != negative_prompt_embeds.shape:
                raise ValueError(
                    "`prompt_embeds` and `negative_prompt_embeds` must have the same shape when passed directly, but"
                    f" got: `prompt_embeds` {prompt_embeds.shape} != `negative_prompt_embeds`"
                    f" {negative_prompt_embeds.shape}."
                )

        if prompt_embeds is not None and pooled_prompt_embeds is None:
            raise ValueError(
                "If `prompt_embeds` are provided, `pooled_prompt_embeds` also have to be passed. Make sure to generate `pooled_prompt_embeds` from the same text encoder that was used to generate `prompt_embeds`."
            )
        if negative_prompt_embeds is not None and negative_pooled_prompt_embeds is None:
            raise ValueError(
                "If `negative_prompt_embeds` are provided, `negative_pooled_prompt_embeds` also have to be passed. Make sure to generate `negative_pooled_prompt_embeds` from the same text encoder that was used to generate `negative_prompt_embeds`."
            )

        if max_sequence_length is not None and max_sequence_length > 512:
            raise ValueError(f"`max_sequence_length` cannot be greater than 512 but is {max_sequence_length}")

    @staticmethod
    def _prepare_latent_image_ids(batch_size, height, width, device, dtype):
        latent_image_ids = torch.zeros(height, width, 3)
        latent_image_ids[..., 1] = latent_image_ids[..., 1] + torch.arange(height)[:, None]
        latent_image_ids[..., 2] = latent_image_ids[..., 2] + torch.arange(width)[None, :]

        latent_image_id_height, latent_image_id_width, latent_image_id_channels = latent_image_ids.shape

        latent_image_ids = latent_image_ids.reshape(
            latent_image_id_height * latent_image_id_width, latent_image_id_channels
        )

        return latent_image_ids.to(device=device, dtype=dtype)

    @staticmethod
    def _pack_latents(latents, batch_size, num_channels_latents, height, width):
        latents = latents.view(batch_size, num_channels_latents, height // 2, 2, width // 2, 2)
        latents = latents.permute(0, 2, 4, 1, 3, 5)
        latents = latents.reshape(batch_size, (height // 2) * (width // 2), num_channels_latents * 4)

        return latents

    @staticmethod
    def _unpack_latents(latents, height, width, vae_scale_factor):
        batch_size, num_patches, channels = latents.shape

        # VAE applies 8x compression on images but we must also account for packing which requires
        # latent height and width to be divisible by 2.
        height = 2 * (int(height) // (vae_scale_factor * 2))
        width = 2 * (int(width) // (vae_scale_factor * 2))

        latents = latents.view(batch_size, height // 2, width // 2, channels // 4, 2, 2)
        latents = latents.permute(0, 3, 1, 4, 2, 5)

        latents = latents.reshape(batch_size, channels // (2 * 2), height, width)

        return latents

    def enable_vae_slicing(self):
        r"""
        Enable sliced VAE decoding. When this option is enabled, the VAE will split the input tensor in slices to
        compute decoding in several steps. This is useful to save some memory and allow larger batch sizes.
        """
        self.vae.enable_slicing()

    def disable_vae_slicing(self):
        r"""
        Disable sliced VAE decoding. If `enable_vae_slicing` was previously enabled, this method will go back to
        computing decoding in one step.
        """
        self.vae.disable_slicing()

    def enable_vae_tiling(self):
        r"""
        Enable tiled VAE decoding. When this option is enabled, the VAE will split the input tensor into tiles to
        compute decoding and encoding in several steps. This is useful for saving a large amount of memory and to allow
        processing larger images.
        """
        self.vae.enable_tiling()

    def disable_vae_tiling(self):
        r"""
        Disable tiled VAE decoding. If `enable_vae_tiling` was previously enabled, this method will go back to
        computing decoding in one step.
        """
        self.vae.disable_tiling()

    def prepare_latents(
        self,
        batch_size,
        num_channels_latents,
        height,
        width,
        dtype,
        device,
        generator,
        latents=None,
    ):
        # VAE applies 8x compression on images but we must also account for packing which requires
        # latent height and width to be divisible by 2.
        height = 2 * (int(height) // (self.vae_scale_factor * 2))
        width = 2 * (int(width) // (self.vae_scale_factor * 2))

        shape = (batch_size, num_channels_latents, height, width)

        if latents is not None:
            latent_image_ids = self._prepare_latent_image_ids(batch_size, height // 2, width // 2, device, dtype)
            return latents.to(device=device, dtype=dtype), latent_image_ids

        if isinstance(generator, list) and len(generator) != batch_size:
            raise ValueError(
                f"You have passed a list of generators of length {len(generator)}, but requested an effective batch"
                f" size of {batch_size}. Make sure the batch size matches the length of the generators."
            )

        latents = randn_tensor(shape, generator=generator, device=device, dtype=dtype)
        latents = self._pack_latents(latents, batch_size, num_channels_latents, height, width)

        latent_image_ids = self._prepare_latent_image_ids(batch_size, height // 2, width // 2, device, dtype)

        return latents, latent_image_ids

    @property
    def guidance_scale(self):
        return self._guidance_scale

    @property
    def joint_attention_kwargs(self):
        return self._joint_attention_kwargs

    @property
    def num_timesteps(self):
        return self._num_timesteps

    @property
    def interrupt(self):
        return self._interrupt

    @torch.no_grad()
    @replace_example_docstring(EXAMPLE_DOC_STRING)
    def __call__(
        self,
        prompt: Union[str, List[str]] = None,
        prompt_2: Optional[Union[str, List[str]]] = None,
        negative_prompt: Union[str, List[str]] = None,
        negative_prompt_2: Optional[Union[str, List[str]]] = None,
        true_cfg_scale: float = 1.0,
        height: Optional[int] = None,
        width: Optional[int] = None,
        num_inference_steps: int = 28,
        sigmas: Optional[List[float]] = None,
        guidance_scale: float = 3.5,
        num_images_per_prompt: Optional[int] = 1,
        generator: Optional[Union[torch.Generator, List[torch.Generator]]] = None,
        latents: Optional[torch.FloatTensor] = None,
        prompt_embeds: Optional[torch.FloatTensor] = None,
        pooled_prompt_embeds: Optional[torch.FloatTensor] = None,
        ip_adapter_image: Optional[PipelineImageInput] = None,
        ip_adapter_image_embeds: Optional[List[torch.Tensor]] = None,
        negative_ip_adapter_image: Optional[PipelineImageInput] = None,
        negative_ip_adapter_image_embeds: Optional[List[torch.Tensor]] = None,
        negative_prompt_embeds: Optional[torch.FloatTensor] = None,
        negative_pooled_prompt_embeds: Optional[torch.FloatTensor] = None,
        output_type: Optional[str] = "pil",
        return_dict: bool = True,
        joint_attention_kwargs: Optional[Dict[str, Any]] = None,
        callback_on_step_end: Optional[Callable[[int, int, Dict], None]] = None,
        callback_on_step_end_tensor_inputs: List[str] = ["latents"],
        max_sequence_length: int = 512,
    ):
        r"""
        Function invoked when calling the pipeline for generation.

        Args:
            prompt (`str` or `List[str]`, *optional*):
                The prompt or prompts to guide the image generation. If not defined, one has to pass `prompt_embeds`.
                instead.
            prompt_2 (`str` or `List[str]`, *optional*):
                The prompt or prompts to be sent to `tokenizer_2` and `text_encoder_2`. If not defined, `prompt` is
                will be used instead
            height (`int`, *optional*, defaults to self.unet.config.sample_size * self.vae_scale_factor):
                The height in pixels of the generated image. This is set to 1024 by default for the best results.
            width (`int`, *optional*, defaults to self.unet.config.sample_size * self.vae_scale_factor):
                The width in pixels of the generated image. This is set to 1024 by default for the best results.
            num_inference_steps (`int`, *optional*, defaults to 50):
                The number of denoising steps. More denoising steps usually lead to a higher quality image at the
                expense of slower inference.
            sigmas (`List[float]`, *optional*):
                Custom sigmas to use for the denoising process with schedulers which support a `sigmas` argument in
                their `set_timesteps` method. If not defined, the default behavior when `num_inference_steps` is passed
                will be used.
            guidance_scale (`float`, *optional*, defaults to 7.0):
                Guidance scale as defined in [Classifier-Free Diffusion Guidance](https://arxiv.org/abs/2207.12598).
                `guidance_scale` is defined as `w` of equation 2. of [Imagen
                Paper](https://arxiv.org/pdf/2205.11487.pdf). Guidance scale is enabled by setting `guidance_scale >
                1`. Higher guidance scale encourages to generate images that are closely linked to the text `prompt`,
                usually at the expense of lower image quality.
            num_images_per_prompt (`int`, *optional*, defaults to 1):
                The number of images to generate per prompt.
            generator (`torch.Generator` or `List[torch.Generator]`, *optional*):
                One or a list of [torch generator(s)](https://pytorch.org/docs/stable/generated/torch.Generator.html)
                to make generation deterministic.
            latents (`torch.FloatTensor`, *optional*):
                Pre-generated noisy latents, sampled from a Gaussian distribution, to be used as inputs for image
                generation. Can be used to tweak the same generation with different prompts. If not provided, a latents
                tensor will ge generated by sampling using the supplied random `generator`.
            prompt_embeds (`torch.FloatTensor`, *optional*):
                Pre-generated text embeddings. Can be used to easily tweak text inputs, *e.g.* prompt weighting. If not
                provided, text embeddings will be generated from `prompt` input argument.
            pooled_prompt_embeds (`torch.FloatTensor`, *optional*):
                Pre-generated pooled text embeddings. Can be used to easily tweak text inputs, *e.g.* prompt weighting.
                If not provided, pooled text embeddings will be generated from `prompt` input argument.
            ip_adapter_image: (`PipelineImageInput`, *optional*): Optional image input to work with IP Adapters.
            ip_adapter_image_embeds (`List[torch.Tensor]`, *optional*):
                Pre-generated image embeddings for IP-Adapter. It should be a list of length same as number of
                IP-adapters. Each element should be a tensor of shape `(batch_size, num_images, emb_dim)`. If not
                provided, embeddings are computed from the `ip_adapter_image` input argument.
            negative_ip_adapter_image:
                (`PipelineImageInput`, *optional*): Optional image input to work with IP Adapters.
            negative_ip_adapter_image_embeds (`List[torch.Tensor]`, *optional*):
                Pre-generated image embeddings for IP-Adapter. It should be a list of length same as number of
                IP-adapters. Each element should be a tensor of shape `(batch_size, num_images, emb_dim)`. If not
                provided, embeddings are computed from the `ip_adapter_image` input argument.
            output_type (`str`, *optional*, defaults to `"pil"`):
                The output format of the generate image. Choose between
                [PIL](https://pillow.readthedocs.io/en/stable/): `PIL.Image.Image` or `np.array`.
            return_dict (`bool`, *optional*, defaults to `True`):
                Whether or not to return a [`~pipelines.flux.FluxPipelineOutput`] instead of a plain tuple.
            joint_attention_kwargs (`dict`, *optional*):
                A kwargs dictionary that if specified is passed along to the `AttentionProcessor` as defined under
                `self.processor` in
                [diffusers.models.attention_processor](https://github.com/huggingface/diffusers/blob/main/src/diffusers/models/attention_processor.py).
            callback_on_step_end (`Callable`, *optional*):
                A function that calls at the end of each denoising steps during the inference. The function is called
                with the following arguments: `callback_on_step_end(self: DiffusionPipeline, step: int, timestep: int,
                callback_kwargs: Dict)`. `callback_kwargs` will include a list of all tensors as specified by
                `callback_on_step_end_tensor_inputs`.
            callback_on_step_end_tensor_inputs (`List`, *optional*):
                The list of tensor inputs for the `callback_on_step_end` function. The tensors specified in the list
                will be passed as `callback_kwargs` argument. You will only be able to include variables listed in the
                `._callback_tensor_inputs` attribute of your pipeline class.
            max_sequence_length (`int` defaults to 512): Maximum sequence length to use with the `prompt`.

        Examples:

        Returns:
            [`~pipelines.flux.FluxPipelineOutput`] or `tuple`: [`~pipelines.flux.FluxPipelineOutput`] if `return_dict`
            is True, otherwise a `tuple`. When returning a tuple, the first element is a list with the generated
            images.
        """

        height = height or self.default_sample_size * self.vae_scale_factor
        width = width or self.default_sample_size * self.vae_scale_factor

        # 1. Check inputs. Raise error if not correct
        self.check_inputs(
            prompt,
            prompt_2,
            height,
            width,
            negative_prompt=negative_prompt,
            negative_prompt_2=negative_prompt_2,
            prompt_embeds=prompt_embeds,
            negative_prompt_embeds=negative_prompt_embeds,
            pooled_prompt_embeds=pooled_prompt_embeds,
            negative_pooled_prompt_embeds=negative_pooled_prompt_embeds,
            callback_on_step_end_tensor_inputs=callback_on_step_end_tensor_inputs,
            max_sequence_length=max_sequence_length,
        )

        self._guidance_scale = guidance_scale
        self._joint_attention_kwargs = joint_attention_kwargs
        self._current_timestep = None
        self._interrupt = False

        # 2. Define call parameters
        if prompt is not None and isinstance(prompt, str):
            batch_size = 1
        elif prompt is not None and isinstance(prompt, list):
            batch_size = len(prompt)
        else:
            batch_size = prompt_embeds.shape[0]

        device = self._execution_device

        lora_scale = (
            self.joint_attention_kwargs.get("scale", None) if self.joint_attention_kwargs is not None else None
        )
        do_true_cfg = true_cfg_scale > 1 and negative_prompt is not None
        (
            prompt_embeds,
            pooled_prompt_embeds,
            text_ids,
        ) = self.encode_prompt(
            prompt=prompt,
            prompt_2=prompt_2,
            prompt_embeds=prompt_embeds,
            pooled_prompt_embeds=pooled_prompt_embeds,
            device=device,
            num_images_per_prompt=num_images_per_prompt,
            max_sequence_length=max_sequence_length,
            lora_scale=lora_scale,
        )
        if do_true_cfg:
            (
                negative_prompt_embeds,
                negative_pooled_prompt_embeds,
                _,
            ) = self.encode_prompt(
                prompt=negative_prompt,
                prompt_2=negative_prompt_2,
                prompt_embeds=negative_prompt_embeds,
                pooled_prompt_embeds=negative_pooled_prompt_embeds,
                device=device,
                num_images_per_prompt=num_images_per_prompt,
                max_sequence_length=max_sequence_length,
                lora_scale=lora_scale,
            )

        # 4. Prepare latent variables
        num_channels_latents = self.transformer.config.in_channels // 4
        latents, latent_image_ids = self.prepare_latents(
            batch_size * num_images_per_prompt,
            num_channels_latents,
            height,
            width,
            prompt_embeds.dtype,
            device,
            generator,
            latents,
        )

        # 5. Prepare timesteps
        sigmas = np.linspace(1.0, 1 / num_inference_steps, num_inference_steps) if sigmas is None else sigmas
        image_seq_len = latents.shape[1]
        mu = calculate_shift(
            image_seq_len,
            self.scheduler.config.base_image_seq_len,
            self.scheduler.config.max_image_seq_len,
            self.scheduler.config.base_shift,
            self.scheduler.config.max_shift,
        )
        timesteps, num_inference_steps = retrieve_timesteps(
            self.scheduler,
            num_inference_steps,
            device,
            sigmas=sigmas,
            mu=mu,
        )
        num_warmup_steps = max(len(timesteps) - num_inference_steps * self.scheduler.order, 0)
        self._num_timesteps = len(timesteps)

        # handle guidance
        if self.transformer.config.guidance_embeds:
            guidance = torch.full([1], guidance_scale, device=device, dtype=torch.float32)
            guidance = guidance.expand(latents.shape[0])
        else:
            guidance = None

        if (ip_adapter_image is not None or ip_adapter_image_embeds is not None) and (
            negative_ip_adapter_image is None and negative_ip_adapter_image_embeds is None
        ):
            negative_ip_adapter_image = np.zeros((width, height, 3), dtype=np.uint8)
        elif (ip_adapter_image is None and ip_adapter_image_embeds is None) and (
            negative_ip_adapter_image is not None or negative_ip_adapter_image_embeds is not None
        ):
            ip_adapter_image = np.zeros((width, height, 3), dtype=np.uint8)

        if self.joint_attention_kwargs is None:
            self._joint_attention_kwargs = {}

        image_embeds = None
        negative_image_embeds = None
        if ip_adapter_image is not None or ip_adapter_image_embeds is not None:
            image_embeds = self.prepare_ip_adapter_image_embeds(
                ip_adapter_image,
                ip_adapter_image_embeds,
                device,
                batch_size * num_images_per_prompt,
            )
        if negative_ip_adapter_image is not None or negative_ip_adapter_image_embeds is not None:
            negative_image_embeds = self.prepare_ip_adapter_image_embeds(
                negative_ip_adapter_image,
                negative_ip_adapter_image_embeds,
                device,
                batch_size * num_images_per_prompt,
            )

        # 6. Denoising loop
        with self.progress_bar(total=num_inference_steps) as progress_bar:
            for i, t in enumerate(timesteps):
                if self.interrupt:
                    continue

<<<<<<< HEAD
                self._current_timestep = t
=======
                if image_embeds is not None:
                    self._joint_attention_kwargs["ip_adapter_image_embeds"] = image_embeds
>>>>>>> 01780c3c
                # broadcast to batch dimension in a way that's compatible with ONNX/Core ML
                timestep = t.expand(latents.shape[0]).to(latents.dtype)

                noise_pred = self.transformer(
                    hidden_states=latents,
                    timestep=timestep / 1000,
                    guidance=guidance,
                    pooled_projections=pooled_prompt_embeds,
                    encoder_hidden_states=prompt_embeds,
                    txt_ids=text_ids,
                    img_ids=latent_image_ids,
                    joint_attention_kwargs=self.joint_attention_kwargs,
                    return_dict=False,
                )[0]

                if do_true_cfg:
                    if negative_image_embeds is not None:
                        self._joint_attention_kwargs["ip_adapter_image_embeds"] = negative_image_embeds
                    neg_noise_pred = self.transformer(
                        hidden_states=latents,
                        timestep=timestep / 1000,
                        guidance=guidance,
                        pooled_projections=negative_pooled_prompt_embeds,
                        encoder_hidden_states=negative_prompt_embeds,
                        txt_ids=text_ids,
                        img_ids=latent_image_ids,
                        joint_attention_kwargs=self.joint_attention_kwargs,
                        return_dict=False,
                    )[0]
                    noise_pred = neg_noise_pred + true_cfg_scale * (noise_pred - neg_noise_pred)

                # compute the previous noisy sample x_t -> x_t-1
                latents_dtype = latents.dtype
                latents = self.scheduler.step(noise_pred, t, latents, return_dict=False)[0]

                if latents.dtype != latents_dtype:
                    if torch.backends.mps.is_available():
                        # some platforms (eg. apple mps) misbehave due to a pytorch bug: https://github.com/pytorch/pytorch/pull/99272
                        latents = latents.to(latents_dtype)

                if callback_on_step_end is not None:
                    callback_kwargs = {}
                    for k in callback_on_step_end_tensor_inputs:
                        callback_kwargs[k] = locals()[k]
                    callback_outputs = callback_on_step_end(self, i, t, callback_kwargs)

                    latents = callback_outputs.pop("latents", latents)
                    prompt_embeds = callback_outputs.pop("prompt_embeds", prompt_embeds)

                # call the callback, if provided
                if i == len(timesteps) - 1 or ((i + 1) > num_warmup_steps and (i + 1) % self.scheduler.order == 0):
                    progress_bar.update()

                if XLA_AVAILABLE:
                    xm.mark_step()

        self._current_timestep = None

        if output_type == "latent":
            image = latents
        else:
            latents = self._unpack_latents(latents, height, width, self.vae_scale_factor)
            latents = (latents / self.vae.config.scaling_factor) + self.vae.config.shift_factor
            image = self.vae.decode(latents, return_dict=False)[0]
            image = self.image_processor.postprocess(image, output_type=output_type)

        # Offload all models
        self.maybe_free_model_hooks()

        if not return_dict:
            return (image,)

        return FluxPipelineOutput(images=image)<|MERGE_RESOLUTION|>--- conflicted
+++ resolved
@@ -882,12 +882,9 @@
                 if self.interrupt:
                     continue
 
-<<<<<<< HEAD
                 self._current_timestep = t
-=======
                 if image_embeds is not None:
                     self._joint_attention_kwargs["ip_adapter_image_embeds"] = image_embeds
->>>>>>> 01780c3c
                 # broadcast to batch dimension in a way that's compatible with ONNX/Core ML
                 timestep = t.expand(latents.shape[0]).to(latents.dtype)
 
