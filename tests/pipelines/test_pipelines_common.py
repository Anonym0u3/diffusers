import gc
import inspect
import json
import os
import tempfile
import unittest
import uuid
from typing import Any, Callable, Dict, Union

import numpy as np
import PIL.Image
import torch
import torch.nn as nn
from huggingface_hub import ModelCard, delete_repo
from huggingface_hub.utils import is_jinja_available
from transformers import CLIPTextConfig, CLIPTextModel, CLIPTokenizer

import diffusers
from diffusers import (
    AsymmetricAutoencoderKL,
    AutoencoderKL,
    AutoencoderTiny,
    ConsistencyDecoderVAE,
    DDIMScheduler,
    DiffusionPipeline,
    KolorsPipeline,
    StableDiffusionPipeline,
    StableDiffusionXLPipeline,
    UNet2DConditionModel,
)
from diffusers.image_processor import VaeImageProcessor
from diffusers.loaders import IPAdapterMixin
from diffusers.models.attention_processor import AttnProcessor
from diffusers.models.controlnets.controlnet_xs import UNetControlNetXSModel
from diffusers.models.unets.unet_3d_condition import UNet3DConditionModel
from diffusers.models.unets.unet_i2vgen_xl import I2VGenXLUNet
from diffusers.models.unets.unet_motion_model import UNetMotionModel
from diffusers.pipelines.pipeline_utils import StableDiffusionMixin
from diffusers.schedulers import KarrasDiffusionSchedulers
from diffusers.utils import logging
from diffusers.utils.import_utils import is_xformers_available
from diffusers.utils.testing_utils import (
    CaptureLogger,
<<<<<<< HEAD
    nightly,
=======
    require_accelerate_version_greater,
    require_accelerator,
>>>>>>> 6131a93b
    require_torch,
    require_torch_multi_gpu,
    skip_mps,
    slow,
    torch_device,
)

from ..models.autoencoders.vae import (
    get_asym_autoencoder_kl_config,
    get_autoencoder_kl_config,
    get_autoencoder_tiny_config,
    get_consistency_vae_config,
)
from ..models.unets.test_models_unet_2d_condition import (
    create_ip_adapter_faceid_state_dict,
    create_ip_adapter_state_dict,
)
from ..others.test_utils import TOKEN, USER, is_staging_test


if is_accelerate_available():
    from accelerate.utils import compute_module_sizes


def to_np(tensor):
    if isinstance(tensor, torch.Tensor):
        tensor = tensor.detach().cpu().numpy()

    return tensor


def check_same_shape(tensor_list):
    shapes = [tensor.shape for tensor in tensor_list]
    return all(shape == shapes[0] for shape in shapes[1:])


def check_qkv_fusion_matches_attn_procs_length(model, original_attn_processors):
    current_attn_processors = model.attn_processors
    return len(current_attn_processors) == len(original_attn_processors)


def check_qkv_fusion_processors_exist(model):
    current_attn_processors = model.attn_processors
    proc_names = [v.__class__.__name__ for _, v in current_attn_processors.items()]
    return all(p.startswith("Fused") for p in proc_names)


class SDFunctionTesterMixin:
    """
    This mixin is designed to be used with PipelineTesterMixin and unittest.TestCase classes.
    It provides a set of common tests for PyTorch pipeline that inherit from StableDiffusionMixin, e.g. vae_slicing, vae_tiling, freeu, etc.
    """

    def test_vae_slicing(self, image_count=4):
        device = "cpu"  # ensure determinism for the device-dependent torch.Generator
        components = self.get_dummy_components()
        # components["scheduler"] = LMSDiscreteScheduler.from_config(components["scheduler"].config)
        pipe = self.pipeline_class(**components)
        pipe = pipe.to(device)
        pipe.set_progress_bar_config(disable=None)

        inputs = self.get_dummy_inputs(device)
        inputs["prompt"] = [inputs["prompt"]] * image_count
        if "image" in inputs:  # fix batch size mismatch in I2V_Gen pipeline
            inputs["image"] = [inputs["image"]] * image_count
        output_1 = pipe(**inputs)

        # make sure sliced vae decode yields the same result
        pipe.enable_vae_slicing()
        inputs = self.get_dummy_inputs(device)
        inputs["prompt"] = [inputs["prompt"]] * image_count
        if "image" in inputs:
            inputs["image"] = [inputs["image"]] * image_count
        inputs["return_dict"] = False
        output_2 = pipe(**inputs)

        assert np.abs(output_2[0].flatten() - output_1[0].flatten()).max() < 1e-2

    def test_vae_tiling(self):
        components = self.get_dummy_components()

        # make sure here that pndm scheduler skips prk
        if "safety_checker" in components:
            components["safety_checker"] = None
        pipe = self.pipeline_class(**components)
        pipe = pipe.to(torch_device)
        pipe.set_progress_bar_config(disable=None)

        inputs = self.get_dummy_inputs(torch_device)
        inputs["return_dict"] = False

        # Test that tiled decode at 512x512 yields the same result as the non-tiled decode
        output_1 = pipe(**inputs)[0]

        # make sure tiled vae decode yields the same result
        pipe.enable_vae_tiling()
        inputs = self.get_dummy_inputs(torch_device)
        inputs["return_dict"] = False
        output_2 = pipe(**inputs)[0]

        assert np.abs(to_np(output_2) - to_np(output_1)).max() < 5e-1

        # test that tiled decode works with various shapes
        shapes = [(1, 4, 73, 97), (1, 4, 65, 49)]
        with torch.no_grad():
            for shape in shapes:
                zeros = torch.zeros(shape).to(torch_device)
                pipe.vae.decode(zeros)

    # MPS currently doesn't support ComplexFloats, which are required for FreeU - see https://github.com/huggingface/diffusers/issues/7569.
    @skip_mps
    def test_freeu(self):
        components = self.get_dummy_components()
        pipe = self.pipeline_class(**components)
        pipe = pipe.to(torch_device)
        pipe.set_progress_bar_config(disable=None)

        # Normal inference
        inputs = self.get_dummy_inputs(torch_device)
        inputs["return_dict"] = False
        inputs["output_type"] = "np"
        output = pipe(**inputs)[0]

        # FreeU-enabled inference
        pipe.enable_freeu(s1=0.9, s2=0.2, b1=1.2, b2=1.4)
        inputs = self.get_dummy_inputs(torch_device)
        inputs["return_dict"] = False
        inputs["output_type"] = "np"
        output_freeu = pipe(**inputs)[0]

        # FreeU-disabled inference
        pipe.disable_freeu()
        freeu_keys = {"s1", "s2", "b1", "b2"}
        for upsample_block in pipe.unet.up_blocks:
            for key in freeu_keys:
                assert getattr(upsample_block, key) is None, f"Disabling of FreeU should have set {key} to None."

        inputs = self.get_dummy_inputs(torch_device)
        inputs["return_dict"] = False
        inputs["output_type"] = "np"
        output_no_freeu = pipe(**inputs)[0]

        assert not np.allclose(
            output[0, -3:, -3:, -1], output_freeu[0, -3:, -3:, -1]
        ), "Enabling of FreeU should lead to different results."
        assert np.allclose(
            output, output_no_freeu, atol=1e-2
        ), f"Disabling of FreeU should lead to results similar to the default pipeline results but Max Abs Error={np.abs(output_no_freeu - output).max()}."

    def test_fused_qkv_projections(self):
        device = "cpu"  # ensure determinism for the device-dependent torch.Generator
        components = self.get_dummy_components()
        pipe = self.pipeline_class(**components)
        pipe = pipe.to(device)
        pipe.set_progress_bar_config(disable=None)

        inputs = self.get_dummy_inputs(device)
        inputs["return_dict"] = False
        image = pipe(**inputs)[0]
        original_image_slice = image[0, -3:, -3:, -1]

        pipe.fuse_qkv_projections()
        for _, component in pipe.components.items():
            if (
                isinstance(component, nn.Module)
                and hasattr(component, "original_attn_processors")
                and component.original_attn_processors is not None
            ):
                assert check_qkv_fusion_processors_exist(
                    component
                ), "Something wrong with the fused attention processors. Expected all the attention processors to be fused."
                assert check_qkv_fusion_matches_attn_procs_length(
                    component, component.original_attn_processors
                ), "Something wrong with the attention processors concerning the fused QKV projections."

        inputs = self.get_dummy_inputs(device)
        inputs["return_dict"] = False
        image_fused = pipe(**inputs)[0]
        image_slice_fused = image_fused[0, -3:, -3:, -1]

        pipe.unfuse_qkv_projections()
        inputs = self.get_dummy_inputs(device)
        inputs["return_dict"] = False
        image_disabled = pipe(**inputs)[0]
        image_slice_disabled = image_disabled[0, -3:, -3:, -1]

        assert np.allclose(
            original_image_slice, image_slice_fused, atol=1e-2, rtol=1e-2
        ), "Fusion of QKV projections shouldn't affect the outputs."
        assert np.allclose(
            image_slice_fused, image_slice_disabled, atol=1e-2, rtol=1e-2
        ), "Outputs, with QKV projection fusion enabled, shouldn't change when fused QKV projections are disabled."
        assert np.allclose(
            original_image_slice, image_slice_disabled, atol=1e-2, rtol=1e-2
        ), "Original outputs should match when fused QKV projections are disabled."


class IPAdapterTesterMixin:
    """
    This mixin is designed to be used with PipelineTesterMixin and unittest.TestCase classes.
    It provides a set of common tests for pipelines that support IP Adapters.
    """

    def test_pipeline_signature(self):
        parameters = inspect.signature(self.pipeline_class.__call__).parameters

        assert issubclass(self.pipeline_class, IPAdapterMixin)
        self.assertIn(
            "ip_adapter_image",
            parameters,
            "`ip_adapter_image` argument must be supported by the `__call__` method",
        )
        self.assertIn(
            "ip_adapter_image_embeds",
            parameters,
            "`ip_adapter_image_embeds` argument must be supported by the `__call__` method",
        )

    def _get_dummy_image_embeds(self, cross_attention_dim: int = 32):
        return torch.randn((2, 1, cross_attention_dim), device=torch_device)

    def _get_dummy_faceid_image_embeds(self, cross_attention_dim: int = 32):
        return torch.randn((2, 1, 1, cross_attention_dim), device=torch_device)

    def _get_dummy_masks(self, input_size: int = 64):
        _masks = torch.zeros((1, 1, input_size, input_size), device=torch_device)
        _masks[0, :, :, : int(input_size / 2)] = 1
        return _masks

    def _modify_inputs_for_ip_adapter_test(self, inputs: Dict[str, Any]):
        parameters = inspect.signature(self.pipeline_class.__call__).parameters
        if "image" in parameters.keys() and "strength" in parameters.keys():
            inputs["num_inference_steps"] = 4

        inputs["output_type"] = "np"
        inputs["return_dict"] = False
        return inputs

    def test_ip_adapter(self, expected_max_diff: float = 1e-4, expected_pipe_slice=None):
        r"""Tests for IP-Adapter.

        The following scenarios are tested:
          - Single IP-Adapter with scale=0 should produce same output as no IP-Adapter.
          - Multi IP-Adapter with scale=0 should produce same output as no IP-Adapter.
          - Single IP-Adapter with scale!=0 should produce different output compared to no IP-Adapter.
          - Multi IP-Adapter with scale!=0 should produce different output compared to no IP-Adapter.
        """
        # Raising the tolerance for this test when it's run on a CPU because we
        # compare against static slices and that can be shaky (with a VVVV low probability).
        expected_max_diff = 9e-4 if torch_device == "cpu" else expected_max_diff

        components = self.get_dummy_components()
        pipe = self.pipeline_class(**components).to(torch_device)
        pipe.set_progress_bar_config(disable=None)
        cross_attention_dim = pipe.unet.config.get("cross_attention_dim", 32)

        # forward pass without ip adapter
        inputs = self._modify_inputs_for_ip_adapter_test(self.get_dummy_inputs(torch_device))
        if expected_pipe_slice is None:
            output_without_adapter = pipe(**inputs)[0]
        else:
            output_without_adapter = expected_pipe_slice

        # 1. Single IP-Adapter test cases
        adapter_state_dict = create_ip_adapter_state_dict(pipe.unet)
        pipe.unet._load_ip_adapter_weights(adapter_state_dict)

        # forward pass with single ip adapter, but scale=0 which should have no effect
        inputs = self._modify_inputs_for_ip_adapter_test(self.get_dummy_inputs(torch_device))
        inputs["ip_adapter_image_embeds"] = [self._get_dummy_image_embeds(cross_attention_dim)]
        pipe.set_ip_adapter_scale(0.0)
        output_without_adapter_scale = pipe(**inputs)[0]
        if expected_pipe_slice is not None:
            output_without_adapter_scale = output_without_adapter_scale[0, -3:, -3:, -1].flatten()

        # forward pass with single ip adapter, but with scale of adapter weights
        inputs = self._modify_inputs_for_ip_adapter_test(self.get_dummy_inputs(torch_device))
        inputs["ip_adapter_image_embeds"] = [self._get_dummy_image_embeds(cross_attention_dim)]
        pipe.set_ip_adapter_scale(42.0)
        output_with_adapter_scale = pipe(**inputs)[0]
        if expected_pipe_slice is not None:
            output_with_adapter_scale = output_with_adapter_scale[0, -3:, -3:, -1].flatten()

        max_diff_without_adapter_scale = np.abs(output_without_adapter_scale - output_without_adapter).max()
        max_diff_with_adapter_scale = np.abs(output_with_adapter_scale - output_without_adapter).max()

        self.assertLess(
            max_diff_without_adapter_scale,
            expected_max_diff,
            "Output without ip-adapter must be same as normal inference",
        )
        self.assertGreater(
            max_diff_with_adapter_scale, 1e-2, "Output with ip-adapter must be different from normal inference"
        )

        # 2. Multi IP-Adapter test cases
        adapter_state_dict_1 = create_ip_adapter_state_dict(pipe.unet)
        adapter_state_dict_2 = create_ip_adapter_state_dict(pipe.unet)
        pipe.unet._load_ip_adapter_weights([adapter_state_dict_1, adapter_state_dict_2])

        # forward pass with multi ip adapter, but scale=0 which should have no effect
        inputs = self._modify_inputs_for_ip_adapter_test(self.get_dummy_inputs(torch_device))
        inputs["ip_adapter_image_embeds"] = [self._get_dummy_image_embeds(cross_attention_dim)] * 2
        pipe.set_ip_adapter_scale([0.0, 0.0])
        output_without_multi_adapter_scale = pipe(**inputs)[0]
        if expected_pipe_slice is not None:
            output_without_multi_adapter_scale = output_without_multi_adapter_scale[0, -3:, -3:, -1].flatten()

        # forward pass with multi ip adapter, but with scale of adapter weights
        inputs = self._modify_inputs_for_ip_adapter_test(self.get_dummy_inputs(torch_device))
        inputs["ip_adapter_image_embeds"] = [self._get_dummy_image_embeds(cross_attention_dim)] * 2
        pipe.set_ip_adapter_scale([42.0, 42.0])
        output_with_multi_adapter_scale = pipe(**inputs)[0]
        if expected_pipe_slice is not None:
            output_with_multi_adapter_scale = output_with_multi_adapter_scale[0, -3:, -3:, -1].flatten()

        max_diff_without_multi_adapter_scale = np.abs(
            output_without_multi_adapter_scale - output_without_adapter
        ).max()
        max_diff_with_multi_adapter_scale = np.abs(output_with_multi_adapter_scale - output_without_adapter).max()
        self.assertLess(
            max_diff_without_multi_adapter_scale,
            expected_max_diff,
            "Output without multi-ip-adapter must be same as normal inference",
        )
        self.assertGreater(
            max_diff_with_multi_adapter_scale,
            1e-2,
            "Output with multi-ip-adapter scale must be different from normal inference",
        )

    def test_ip_adapter_cfg(self, expected_max_diff: float = 1e-4):
        parameters = inspect.signature(self.pipeline_class.__call__).parameters

        if "guidance_scale" not in parameters:
            return

        components = self.get_dummy_components()
        pipe = self.pipeline_class(**components).to(torch_device)
        pipe.set_progress_bar_config(disable=None)
        cross_attention_dim = pipe.unet.config.get("cross_attention_dim", 32)

        adapter_state_dict = create_ip_adapter_state_dict(pipe.unet)
        pipe.unet._load_ip_adapter_weights(adapter_state_dict)
        pipe.set_ip_adapter_scale(1.0)

        # forward pass with CFG not applied
        inputs = self._modify_inputs_for_ip_adapter_test(self.get_dummy_inputs(torch_device))
        inputs["ip_adapter_image_embeds"] = [self._get_dummy_image_embeds(cross_attention_dim)[0].unsqueeze(0)]
        inputs["guidance_scale"] = 1.0
        out_no_cfg = pipe(**inputs)[0]

        # forward pass with CFG applied
        inputs = self._modify_inputs_for_ip_adapter_test(self.get_dummy_inputs(torch_device))
        inputs["ip_adapter_image_embeds"] = [self._get_dummy_image_embeds(cross_attention_dim)]
        inputs["guidance_scale"] = 7.5
        out_cfg = pipe(**inputs)[0]

        assert out_cfg.shape == out_no_cfg.shape

    def test_ip_adapter_masks(self, expected_max_diff: float = 1e-4):
        components = self.get_dummy_components()
        pipe = self.pipeline_class(**components).to(torch_device)
        pipe.set_progress_bar_config(disable=None)
        cross_attention_dim = pipe.unet.config.get("cross_attention_dim", 32)
        sample_size = pipe.unet.config.get("sample_size", 32)
        block_out_channels = pipe.vae.config.get("block_out_channels", [128, 256, 512, 512])
        input_size = sample_size * (2 ** (len(block_out_channels) - 1))

        # forward pass without ip adapter
        inputs = self._modify_inputs_for_ip_adapter_test(self.get_dummy_inputs(torch_device))
        output_without_adapter = pipe(**inputs)[0]
        output_without_adapter = output_without_adapter[0, -3:, -3:, -1].flatten()

        adapter_state_dict = create_ip_adapter_state_dict(pipe.unet)
        pipe.unet._load_ip_adapter_weights(adapter_state_dict)

        # forward pass with single ip adapter and masks, but scale=0 which should have no effect
        inputs = self._modify_inputs_for_ip_adapter_test(self.get_dummy_inputs(torch_device))
        inputs["ip_adapter_image_embeds"] = [self._get_dummy_image_embeds(cross_attention_dim)]
        inputs["cross_attention_kwargs"] = {"ip_adapter_masks": [self._get_dummy_masks(input_size)]}
        pipe.set_ip_adapter_scale(0.0)
        output_without_adapter_scale = pipe(**inputs)[0]
        output_without_adapter_scale = output_without_adapter_scale[0, -3:, -3:, -1].flatten()

        # forward pass with single ip adapter and masks, but with scale of adapter weights
        inputs = self._modify_inputs_for_ip_adapter_test(self.get_dummy_inputs(torch_device))
        inputs["ip_adapter_image_embeds"] = [self._get_dummy_image_embeds(cross_attention_dim)]
        inputs["cross_attention_kwargs"] = {"ip_adapter_masks": [self._get_dummy_masks(input_size)]}
        pipe.set_ip_adapter_scale(42.0)
        output_with_adapter_scale = pipe(**inputs)[0]
        output_with_adapter_scale = output_with_adapter_scale[0, -3:, -3:, -1].flatten()

        max_diff_without_adapter_scale = np.abs(output_without_adapter_scale - output_without_adapter).max()
        max_diff_with_adapter_scale = np.abs(output_with_adapter_scale - output_without_adapter).max()

        self.assertLess(
            max_diff_without_adapter_scale,
            expected_max_diff,
            "Output without ip-adapter must be same as normal inference",
        )
        self.assertGreater(
            max_diff_with_adapter_scale, 1e-3, "Output with ip-adapter must be different from normal inference"
        )

    def test_ip_adapter_faceid(self, expected_max_diff: float = 1e-4):
        components = self.get_dummy_components()
        pipe = self.pipeline_class(**components).to(torch_device)
        pipe.set_progress_bar_config(disable=None)
        cross_attention_dim = pipe.unet.config.get("cross_attention_dim", 32)

        # forward pass without ip adapter
        inputs = self._modify_inputs_for_ip_adapter_test(self.get_dummy_inputs(torch_device))
        output_without_adapter = pipe(**inputs)[0]
        output_without_adapter = output_without_adapter[0, -3:, -3:, -1].flatten()

        adapter_state_dict = create_ip_adapter_faceid_state_dict(pipe.unet)
        pipe.unet._load_ip_adapter_weights(adapter_state_dict)

        # forward pass with single ip adapter, but scale=0 which should have no effect
        inputs = self._modify_inputs_for_ip_adapter_test(self.get_dummy_inputs(torch_device))
        inputs["ip_adapter_image_embeds"] = [self._get_dummy_faceid_image_embeds(cross_attention_dim)]
        pipe.set_ip_adapter_scale(0.0)
        output_without_adapter_scale = pipe(**inputs)[0]
        output_without_adapter_scale = output_without_adapter_scale[0, -3:, -3:, -1].flatten()

        # forward pass with single ip adapter, but with scale of adapter weights
        inputs = self._modify_inputs_for_ip_adapter_test(self.get_dummy_inputs(torch_device))
        inputs["ip_adapter_image_embeds"] = [self._get_dummy_faceid_image_embeds(cross_attention_dim)]
        pipe.set_ip_adapter_scale(42.0)
        output_with_adapter_scale = pipe(**inputs)[0]
        output_with_adapter_scale = output_with_adapter_scale[0, -3:, -3:, -1].flatten()

        max_diff_without_adapter_scale = np.abs(output_without_adapter_scale - output_without_adapter).max()
        max_diff_with_adapter_scale = np.abs(output_with_adapter_scale - output_without_adapter).max()

        self.assertLess(
            max_diff_without_adapter_scale,
            expected_max_diff,
            "Output without ip-adapter must be same as normal inference",
        )
        self.assertGreater(
            max_diff_with_adapter_scale, 1e-3, "Output with ip-adapter must be different from normal inference"
        )


class PipelineLatentTesterMixin:
    """
    This mixin is designed to be used with PipelineTesterMixin and unittest.TestCase classes.
    It provides a set of common tests for PyTorch pipeline that has vae, e.g.
    equivalence of different input and output types, etc.
    """

    @property
    def image_params(self) -> frozenset:
        raise NotImplementedError(
            "You need to set the attribute `image_params` in the child test class. "
            "`image_params` are tested for if all accepted input image types (i.e. `pt`,`pil`,`np`) are producing same results"
        )

    @property
    def image_latents_params(self) -> frozenset:
        raise NotImplementedError(
            "You need to set the attribute `image_latents_params` in the child test class. "
            "`image_latents_params` are tested for if passing latents directly are producing same results"
        )

    def get_dummy_inputs_by_type(self, device, seed=0, input_image_type="pt", output_type="np"):
        inputs = self.get_dummy_inputs(device, seed)

        def convert_to_pt(image):
            if isinstance(image, torch.Tensor):
                input_image = image
            elif isinstance(image, np.ndarray):
                input_image = VaeImageProcessor.numpy_to_pt(image)
            elif isinstance(image, PIL.Image.Image):
                input_image = VaeImageProcessor.pil_to_numpy(image)
                input_image = VaeImageProcessor.numpy_to_pt(input_image)
            else:
                raise ValueError(f"unsupported input_image_type {type(image)}")
            return input_image

        def convert_pt_to_type(image, input_image_type):
            if input_image_type == "pt":
                input_image = image
            elif input_image_type == "np":
                input_image = VaeImageProcessor.pt_to_numpy(image)
            elif input_image_type == "pil":
                input_image = VaeImageProcessor.pt_to_numpy(image)
                input_image = VaeImageProcessor.numpy_to_pil(input_image)
            else:
                raise ValueError(f"unsupported input_image_type {input_image_type}.")
            return input_image

        for image_param in self.image_params:
            if image_param in inputs.keys():
                inputs[image_param] = convert_pt_to_type(
                    convert_to_pt(inputs[image_param]).to(device), input_image_type
                )

        inputs["output_type"] = output_type

        return inputs

    def test_pt_np_pil_outputs_equivalent(self, expected_max_diff=1e-4):
        self._test_pt_np_pil_outputs_equivalent(expected_max_diff=expected_max_diff)

    def _test_pt_np_pil_outputs_equivalent(self, expected_max_diff=1e-4, input_image_type="pt"):
        components = self.get_dummy_components()
        pipe = self.pipeline_class(**components)
        pipe = pipe.to(torch_device)
        pipe.set_progress_bar_config(disable=None)

        output_pt = pipe(
            **self.get_dummy_inputs_by_type(torch_device, input_image_type=input_image_type, output_type="pt")
        )[0]
        output_np = pipe(
            **self.get_dummy_inputs_by_type(torch_device, input_image_type=input_image_type, output_type="np")
        )[0]
        output_pil = pipe(
            **self.get_dummy_inputs_by_type(torch_device, input_image_type=input_image_type, output_type="pil")
        )[0]

        max_diff = np.abs(output_pt.cpu().numpy().transpose(0, 2, 3, 1) - output_np).max()
        self.assertLess(
            max_diff, expected_max_diff, "`output_type=='pt'` generate different results from `output_type=='np'`"
        )

        max_diff = np.abs(np.array(output_pil[0]) - (output_np * 255).round()).max()
        self.assertLess(max_diff, 2.0, "`output_type=='pil'` generate different results from `output_type=='np'`")

    def test_pt_np_pil_inputs_equivalent(self):
        if len(self.image_params) == 0:
            return

        components = self.get_dummy_components()
        pipe = self.pipeline_class(**components)
        pipe = pipe.to(torch_device)
        pipe.set_progress_bar_config(disable=None)

        out_input_pt = pipe(**self.get_dummy_inputs_by_type(torch_device, input_image_type="pt"))[0]
        out_input_np = pipe(**self.get_dummy_inputs_by_type(torch_device, input_image_type="np"))[0]
        out_input_pil = pipe(**self.get_dummy_inputs_by_type(torch_device, input_image_type="pil"))[0]

        max_diff = np.abs(out_input_pt - out_input_np).max()
        self.assertLess(max_diff, 1e-4, "`input_type=='pt'` generate different result from `input_type=='np'`")
        max_diff = np.abs(out_input_pil - out_input_np).max()
        self.assertLess(max_diff, 1e-2, "`input_type=='pt'` generate different result from `input_type=='np'`")

    def test_latents_input(self):
        if len(self.image_latents_params) == 0:
            return

        components = self.get_dummy_components()
        pipe = self.pipeline_class(**components)
        pipe.image_processor = VaeImageProcessor(do_resize=False, do_normalize=False)
        pipe = pipe.to(torch_device)
        pipe.set_progress_bar_config(disable=None)

        out = pipe(**self.get_dummy_inputs_by_type(torch_device, input_image_type="pt"))[0]

        vae = components["vae"]
        inputs = self.get_dummy_inputs_by_type(torch_device, input_image_type="pt")
        generator = inputs["generator"]
        for image_param in self.image_latents_params:
            if image_param in inputs.keys():
                inputs[image_param] = (
                    vae.encode(inputs[image_param]).latent_dist.sample(generator) * vae.config.scaling_factor
                )
        out_latents_inputs = pipe(**inputs)[0]

        max_diff = np.abs(out - out_latents_inputs).max()
        self.assertLess(max_diff, 1e-4, "passing latents as image input generate different result from passing image")

    def test_multi_vae(self):
        components = self.get_dummy_components()
        pipe = self.pipeline_class(**components)
        pipe = pipe.to(torch_device)
        pipe.set_progress_bar_config(disable=None)

        block_out_channels = pipe.vae.config.block_out_channels
        norm_num_groups = pipe.vae.config.norm_num_groups

        vae_classes = [AutoencoderKL, AsymmetricAutoencoderKL, ConsistencyDecoderVAE, AutoencoderTiny]
        configs = [
            get_autoencoder_kl_config(block_out_channels, norm_num_groups),
            get_asym_autoencoder_kl_config(block_out_channels, norm_num_groups),
            get_consistency_vae_config(block_out_channels, norm_num_groups),
            get_autoencoder_tiny_config(block_out_channels),
        ]

        out_np = pipe(**self.get_dummy_inputs_by_type(torch_device, input_image_type="np"))[0]

        for vae_cls, config in zip(vae_classes, configs):
            vae = vae_cls(**config)
            vae = vae.to(torch_device)
            components["vae"] = vae
            vae_pipe = self.pipeline_class(**components)
            out_vae_np = vae_pipe(**self.get_dummy_inputs_by_type(torch_device, input_image_type="np"))[0]

            assert out_vae_np.shape == out_np.shape


@require_torch
class PipelineFromPipeTesterMixin:
    @property
    def original_pipeline_class(self):
        if "xl" in self.pipeline_class.__name__.lower():
            original_pipeline_class = StableDiffusionXLPipeline
        elif "kolors" in self.pipeline_class.__name__.lower():
            original_pipeline_class = KolorsPipeline
        else:
            original_pipeline_class = StableDiffusionPipeline

        return original_pipeline_class

    def get_dummy_inputs_pipe(self, device, seed=0):
        inputs = self.get_dummy_inputs(device, seed=seed)
        inputs["output_type"] = "np"
        inputs["return_dict"] = False
        return inputs

    def get_dummy_inputs_for_pipe_original(self, device, seed=0):
        inputs = {}
        for k, v in self.get_dummy_inputs_pipe(device, seed=seed).items():
            if k in set(inspect.signature(self.original_pipeline_class.__call__).parameters.keys()):
                inputs[k] = v
        return inputs

    def test_from_pipe_consistent_config(self):
        if self.original_pipeline_class == StableDiffusionPipeline:
            original_repo = "hf-internal-testing/tiny-stable-diffusion-pipe"
            original_kwargs = {"requires_safety_checker": False}
        elif self.original_pipeline_class == StableDiffusionXLPipeline:
            original_repo = "hf-internal-testing/tiny-stable-diffusion-xl-pipe"
            original_kwargs = {"requires_aesthetics_score": True, "force_zeros_for_empty_prompt": False}
        elif self.original_pipeline_class == KolorsPipeline:
            original_repo = "hf-internal-testing/tiny-kolors-pipe"
            original_kwargs = {"force_zeros_for_empty_prompt": False}
        else:
            raise ValueError(
                "original_pipeline_class must be either StableDiffusionPipeline or StableDiffusionXLPipeline"
            )

        # create original_pipeline_class(sd/sdxl)
        pipe_original = self.original_pipeline_class.from_pretrained(original_repo, **original_kwargs)

        # original_pipeline_class(sd/sdxl) -> pipeline_class
        pipe_components = self.get_dummy_components()
        pipe_additional_components = {}
        for name, component in pipe_components.items():
            if name not in pipe_original.components:
                pipe_additional_components[name] = component

        pipe = self.pipeline_class.from_pipe(pipe_original, **pipe_additional_components)

        # pipeline_class -> original_pipeline_class(sd/sdxl)
        original_pipe_additional_components = {}
        for name, component in pipe_original.components.items():
            if name not in pipe.components or not isinstance(component, pipe.components[name].__class__):
                original_pipe_additional_components[name] = component

        pipe_original_2 = self.original_pipeline_class.from_pipe(pipe, **original_pipe_additional_components)

        # compare the config
        original_config = {k: v for k, v in pipe_original.config.items() if not k.startswith("_")}
        original_config_2 = {k: v for k, v in pipe_original_2.config.items() if not k.startswith("_")}
        assert original_config_2 == original_config

    def test_from_pipe_consistent_forward_pass(self, expected_max_diff=1e-3):
        components = self.get_dummy_components()
        original_expected_modules, _ = self.original_pipeline_class._get_signature_keys(self.original_pipeline_class)

        # pipeline components that are also expected to be in the original pipeline
        original_pipe_components = {}
        # additional components that are not in the pipeline, but expected in the original pipeline
        original_pipe_additional_components = {}
        # additional components that are in the pipeline, but not expected in the original pipeline
        current_pipe_additional_components = {}

        for name, component in components.items():
            if name in original_expected_modules:
                original_pipe_components[name] = component
            else:
                current_pipe_additional_components[name] = component
        for name in original_expected_modules:
            if name not in original_pipe_components:
                if name in self.original_pipeline_class._optional_components:
                    original_pipe_additional_components[name] = None
                else:
                    raise ValueError(f"missing required module for {self.original_pipeline_class.__class__}: {name}")

        pipe_original = self.original_pipeline_class(**original_pipe_components, **original_pipe_additional_components)
        for component in pipe_original.components.values():
            if hasattr(component, "set_default_attn_processor"):
                component.set_default_attn_processor()
        pipe_original.to(torch_device)
        pipe_original.set_progress_bar_config(disable=None)
        inputs = self.get_dummy_inputs_for_pipe_original(torch_device)
        output_original = pipe_original(**inputs)[0]

        pipe = self.pipeline_class(**components)
        for component in pipe.components.values():
            if hasattr(component, "set_default_attn_processor"):
                component.set_default_attn_processor()
        pipe.to(torch_device)
        pipe.set_progress_bar_config(disable=None)
        inputs = self.get_dummy_inputs_pipe(torch_device)
        output = pipe(**inputs)[0]

        pipe_from_original = self.pipeline_class.from_pipe(pipe_original, **current_pipe_additional_components)
        pipe_from_original.to(torch_device)
        pipe_from_original.set_progress_bar_config(disable=None)
        inputs = self.get_dummy_inputs_pipe(torch_device)
        output_from_original = pipe_from_original(**inputs)[0]

        max_diff = np.abs(to_np(output) - to_np(output_from_original)).max()
        self.assertLess(
            max_diff,
            expected_max_diff,
            "The outputs of the pipelines created with `from_pipe` and `__init__` are different.",
        )

        inputs = self.get_dummy_inputs_for_pipe_original(torch_device)
        output_original_2 = pipe_original(**inputs)[0]

        max_diff = np.abs(to_np(output_original) - to_np(output_original_2)).max()
        self.assertLess(max_diff, expected_max_diff, "`from_pipe` should not change the output of original pipeline.")

        for component in pipe_original.components.values():
            if hasattr(component, "attn_processors"):
                assert all(
                    type(proc) == AttnProcessor for proc in component.attn_processors.values()
                ), "`from_pipe` changed the attention processor in original pipeline."

    @require_accelerator
    @require_accelerate_version_greater("0.14.0")
    def test_from_pipe_consistent_forward_pass_cpu_offload(self, expected_max_diff=1e-3):
        components = self.get_dummy_components()
        pipe = self.pipeline_class(**components)
        for component in pipe.components.values():
            if hasattr(component, "set_default_attn_processor"):
                component.set_default_attn_processor()
        pipe.enable_model_cpu_offload(device=torch_device)
        pipe.set_progress_bar_config(disable=None)
        inputs = self.get_dummy_inputs_pipe(torch_device)
        output = pipe(**inputs)[0]

        original_expected_modules, _ = self.original_pipeline_class._get_signature_keys(self.original_pipeline_class)
        # pipeline components that are also expected to be in the original pipeline
        original_pipe_components = {}
        # additional components that are not in the pipeline, but expected in the original pipeline
        original_pipe_additional_components = {}
        # additional components that are in the pipeline, but not expected in the original pipeline
        current_pipe_additional_components = {}
        for name, component in components.items():
            if name in original_expected_modules:
                original_pipe_components[name] = component
            else:
                current_pipe_additional_components[name] = component
        for name in original_expected_modules:
            if name not in original_pipe_components:
                if name in self.original_pipeline_class._optional_components:
                    original_pipe_additional_components[name] = None
                else:
                    raise ValueError(f"missing required module for {self.original_pipeline_class.__class__}: {name}")

        pipe_original = self.original_pipeline_class(**original_pipe_components, **original_pipe_additional_components)
        for component in pipe_original.components.values():
            if hasattr(component, "set_default_attn_processor"):
                component.set_default_attn_processor()
        pipe_original.set_progress_bar_config(disable=None)

        pipe_from_original = self.pipeline_class.from_pipe(pipe_original, **current_pipe_additional_components)
        for component in pipe_from_original.components.values():
            if hasattr(component, "set_default_attn_processor"):
                component.set_default_attn_processor()

        pipe_from_original.enable_model_cpu_offload(device=torch_device)
        pipe_from_original.set_progress_bar_config(disable=None)
        inputs = self.get_dummy_inputs_pipe(torch_device)
        output_from_original = pipe_from_original(**inputs)[0]

        max_diff = np.abs(to_np(output) - to_np(output_from_original)).max()
        self.assertLess(
            max_diff,
            expected_max_diff,
            "The outputs of the pipelines created with `from_pipe` and `__init__` are different.",
        )


@require_torch
class PipelineKarrasSchedulerTesterMixin:
    """
    This mixin is designed to be used with unittest.TestCase classes.
    It provides a set of common tests for each PyTorch pipeline that makes use of KarrasDiffusionSchedulers
    equivalence of dict and tuple outputs, etc.
    """

    def test_karras_schedulers_shape(
        self, num_inference_steps_for_strength=4, num_inference_steps_for_strength_for_iterations=5
    ):
        components = self.get_dummy_components()
        pipe = self.pipeline_class(**components)

        # make sure that PNDM does not need warm-up
        pipe.scheduler.register_to_config(skip_prk_steps=True)

        pipe.to(torch_device)
        pipe.set_progress_bar_config(disable=None)
        inputs = self.get_dummy_inputs(torch_device)
        inputs["num_inference_steps"] = 2

        if "strength" in inputs:
            inputs["num_inference_steps"] = num_inference_steps_for_strength
            inputs["strength"] = 0.5

        outputs = []
        for scheduler_enum in KarrasDiffusionSchedulers:
            if "KDPM2" in scheduler_enum.name:
                inputs["num_inference_steps"] = num_inference_steps_for_strength_for_iterations

            scheduler_cls = getattr(diffusers, scheduler_enum.name)
            pipe.scheduler = scheduler_cls.from_config(pipe.scheduler.config)
            output = pipe(**inputs)[0]
            outputs.append(output)

            if "KDPM2" in scheduler_enum.name:
                inputs["num_inference_steps"] = 2

        assert check_same_shape(outputs)


@require_torch
class PipelineTesterMixin:
    """
    This mixin is designed to be used with unittest.TestCase classes.
    It provides a set of common tests for each PyTorch pipeline, e.g. saving and loading the pipeline,
    equivalence of dict and tuple outputs, etc.
    """

    # Canonical parameters that are passed to `__call__` regardless
    # of the type of pipeline. They are always optional and have common
    # sense default values.
    required_optional_params = frozenset(
        [
            "num_inference_steps",
            "num_images_per_prompt",
            "generator",
            "latents",
            "output_type",
            "return_dict",
        ]
    )

    # set these parameters to False in the child class if the pipeline does not support the corresponding functionality
    test_attention_slicing = True

    test_xformers_attention = True

    def get_generator(self, seed):
        device = torch_device if torch_device != "mps" else "cpu"
        generator = torch.Generator(device).manual_seed(seed)
        return generator

    @property
    def pipeline_class(self) -> Union[Callable, DiffusionPipeline]:
        raise NotImplementedError(
            "You need to set the attribute `pipeline_class = ClassNameOfPipeline` in the child test class. "
            "See existing pipeline tests for reference."
        )

    def get_dummy_components(self):
        raise NotImplementedError(
            "You need to implement `get_dummy_components(self)` in the child test class. "
            "See existing pipeline tests for reference."
        )

    def get_dummy_inputs(self, device, seed=0):
        raise NotImplementedError(
            "You need to implement `get_dummy_inputs(self, device, seed)` in the child test class. "
            "See existing pipeline tests for reference."
        )

    @property
    def params(self) -> frozenset:
        raise NotImplementedError(
            "You need to set the attribute `params` in the child test class. "
            "`params` are checked for if all values are present in `__call__`'s signature."
            " You can set `params` using one of the common set of parameters defined in `pipeline_params.py`"
            " e.g., `TEXT_TO_IMAGE_PARAMS` defines the common parameters used in text to  "
            "image pipelines, including prompts and prompt embedding overrides."
            "If your pipeline's set of arguments has minor changes from one of the common sets of arguments, "
            "do not make modifications to the existing common sets of arguments. I.e. a text to image pipeline "
            "with non-configurable height and width arguments should set the attribute as "
            "`params = TEXT_TO_IMAGE_PARAMS - {'height', 'width'}`. "
            "See existing pipeline tests for reference."
        )

    @property
    def batch_params(self) -> frozenset:
        raise NotImplementedError(
            "You need to set the attribute `batch_params` in the child test class. "
            "`batch_params` are the parameters required to be batched when passed to the pipeline's "
            "`__call__` method. `pipeline_params.py` provides some common sets of parameters such as "
            "`TEXT_TO_IMAGE_BATCH_PARAMS`, `IMAGE_VARIATION_BATCH_PARAMS`, etc... If your pipeline's "
            "set of batch arguments has minor changes from one of the common sets of batch arguments, "
            "do not make modifications to the existing common sets of batch arguments. I.e. a text to "
            "image pipeline `negative_prompt` is not batched should set the attribute as "
            "`batch_params = TEXT_TO_IMAGE_BATCH_PARAMS - {'negative_prompt'}`. "
            "See existing pipeline tests for reference."
        )

    @property
    def callback_cfg_params(self) -> frozenset:
        raise NotImplementedError(
            "You need to set the attribute `callback_cfg_params` in the child test class that requires to run test_callback_cfg. "
            "`callback_cfg_params` are the parameters that needs to be passed to the pipeline's callback "
            "function when dynamically adjusting `guidance_scale`. They are variables that require special"
            "treatment when `do_classifier_free_guidance` is `True`. `pipeline_params.py` provides some common"
            " sets of parameters such as `TEXT_TO_IMAGE_CALLBACK_CFG_PARAMS`. If your pipeline's "
            "set of cfg arguments has minor changes from one of the common sets of cfg arguments, "
            "do not make modifications to the existing common sets of cfg arguments. I.e. for inpaint pipeline, you "
            " need to adjust batch size of `mask` and `masked_image_latents` so should set the attribute as"
            "`callback_cfg_params = TEXT_TO_IMAGE_CFG_PARAMS.union({'mask', 'masked_image_latents'})`"
        )

    def setUp(self):
        # clean up the VRAM before each test
        super().setUp()
        gc.collect()
        torch.cuda.empty_cache()

    def tearDown(self):
        # clean up the VRAM after each test in case of CUDA runtime errors
        super().tearDown()
        gc.collect()
        torch.cuda.empty_cache()

    def test_save_load_local(self, expected_max_difference=5e-4):
        components = self.get_dummy_components()
        pipe = self.pipeline_class(**components)
        for component in pipe.components.values():
            if hasattr(component, "set_default_attn_processor"):
                component.set_default_attn_processor()

        pipe.to(torch_device)
        pipe.set_progress_bar_config(disable=None)

        inputs = self.get_dummy_inputs(torch_device)
        output = pipe(**inputs)[0]

        logger = logging.get_logger("diffusers.pipelines.pipeline_utils")
        logger.setLevel(diffusers.logging.INFO)

        with tempfile.TemporaryDirectory() as tmpdir:
            pipe.save_pretrained(tmpdir, safe_serialization=False)

            with CaptureLogger(logger) as cap_logger:
                pipe_loaded = self.pipeline_class.from_pretrained(tmpdir)

            for component in pipe_loaded.components.values():
                if hasattr(component, "set_default_attn_processor"):
                    component.set_default_attn_processor()

            for name in pipe_loaded.components.keys():
                if name not in pipe_loaded._optional_components:
                    assert name in str(cap_logger)

            pipe_loaded.to(torch_device)
            pipe_loaded.set_progress_bar_config(disable=None)

        inputs = self.get_dummy_inputs(torch_device)
        output_loaded = pipe_loaded(**inputs)[0]

        max_diff = np.abs(to_np(output) - to_np(output_loaded)).max()
        self.assertLess(max_diff, expected_max_difference)

    def test_pipeline_call_signature(self):
        self.assertTrue(
            hasattr(self.pipeline_class, "__call__"), f"{self.pipeline_class} should have a `__call__` method"
        )

        parameters = inspect.signature(self.pipeline_class.__call__).parameters

        optional_parameters = set()

        for k, v in parameters.items():
            if v.default != inspect._empty:
                optional_parameters.add(k)

        parameters = set(parameters.keys())
        parameters.remove("self")
        parameters.discard("kwargs")  # kwargs can be added if arguments of pipeline call function are deprecated

        remaining_required_parameters = set()

        for param in self.params:
            if param not in parameters:
                remaining_required_parameters.add(param)

        self.assertTrue(
            len(remaining_required_parameters) == 0,
            f"Required parameters not present: {remaining_required_parameters}",
        )

        remaining_required_optional_parameters = set()

        for param in self.required_optional_params:
            if param not in optional_parameters:
                remaining_required_optional_parameters.add(param)

        self.assertTrue(
            len(remaining_required_optional_parameters) == 0,
            f"Required optional parameters not present: {remaining_required_optional_parameters}",
        )

    def test_inference_batch_consistent(self, batch_sizes=[2]):
        self._test_inference_batch_consistent(batch_sizes=batch_sizes)

    def _test_inference_batch_consistent(
        self, batch_sizes=[2], additional_params_copy_to_batched_inputs=["num_inference_steps"], batch_generator=True
    ):
        components = self.get_dummy_components()
        pipe = self.pipeline_class(**components)
        pipe.to(torch_device)
        pipe.set_progress_bar_config(disable=None)

        inputs = self.get_dummy_inputs(torch_device)
        inputs["generator"] = self.get_generator(0)

        logger = logging.get_logger(pipe.__module__)
        logger.setLevel(level=diffusers.logging.FATAL)

        # prepare batched inputs
        batched_inputs = []
        for batch_size in batch_sizes:
            batched_input = {}
            batched_input.update(inputs)

            for name in self.batch_params:
                if name not in inputs:
                    continue

                value = inputs[name]
                if name == "prompt":
                    len_prompt = len(value)
                    # make unequal batch sizes
                    batched_input[name] = [value[: len_prompt // i] for i in range(1, batch_size + 1)]

                    # make last batch super long
                    batched_input[name][-1] = 100 * "very long"

                else:
                    batched_input[name] = batch_size * [value]

            if batch_generator and "generator" in inputs:
                batched_input["generator"] = [self.get_generator(i) for i in range(batch_size)]

            if "batch_size" in inputs:
                batched_input["batch_size"] = batch_size

            batched_inputs.append(batched_input)

        logger.setLevel(level=diffusers.logging.WARNING)
        for batch_size, batched_input in zip(batch_sizes, batched_inputs):
            print(batch_size, batched_input)
            output = pipe(**batched_input)
            assert len(output[0]) == batch_size

    def test_inference_batch_single_identical(self, batch_size=3, expected_max_diff=1e-4):
        self._test_inference_batch_single_identical(batch_size=batch_size, expected_max_diff=expected_max_diff)

    def _test_inference_batch_single_identical(
        self,
        batch_size=2,
        expected_max_diff=1e-4,
        additional_params_copy_to_batched_inputs=["num_inference_steps"],
    ):
        components = self.get_dummy_components()
        pipe = self.pipeline_class(**components)
        for components in pipe.components.values():
            if hasattr(components, "set_default_attn_processor"):
                components.set_default_attn_processor()

        pipe.to(torch_device)
        pipe.set_progress_bar_config(disable=None)
        inputs = self.get_dummy_inputs(torch_device)
        # Reset generator in case it is has been used in self.get_dummy_inputs
        inputs["generator"] = self.get_generator(0)

        logger = logging.get_logger(pipe.__module__)
        logger.setLevel(level=diffusers.logging.FATAL)

        # batchify inputs
        batched_inputs = {}
        batched_inputs.update(inputs)

        for name in self.batch_params:
            if name not in inputs:
                continue

            value = inputs[name]
            if name == "prompt":
                len_prompt = len(value)
                batched_inputs[name] = [value[: len_prompt // i] for i in range(1, batch_size + 1)]
                batched_inputs[name][-1] = 100 * "very long"

            else:
                batched_inputs[name] = batch_size * [value]

        if "generator" in inputs:
            batched_inputs["generator"] = [self.get_generator(i) for i in range(batch_size)]

        if "batch_size" in inputs:
            batched_inputs["batch_size"] = batch_size

        for arg in additional_params_copy_to_batched_inputs:
            batched_inputs[arg] = inputs[arg]

        output = pipe(**inputs)
        output_batch = pipe(**batched_inputs)

        assert output_batch[0].shape[0] == batch_size

        max_diff = np.abs(to_np(output_batch[0][0]) - to_np(output[0][0])).max()
        assert max_diff < expected_max_diff

    def test_dict_tuple_outputs_equivalent(self, expected_slice=None, expected_max_difference=1e-4):
        components = self.get_dummy_components()
        pipe = self.pipeline_class(**components)
        for component in pipe.components.values():
            if hasattr(component, "set_default_attn_processor"):
                component.set_default_attn_processor()

        pipe.to(torch_device)
        pipe.set_progress_bar_config(disable=None)

        generator_device = "cpu"
        if expected_slice is None:
            output = pipe(**self.get_dummy_inputs(generator_device))[0]
        else:
            output = expected_slice

        output_tuple = pipe(**self.get_dummy_inputs(generator_device), return_dict=False)[0]

        if expected_slice is None:
            max_diff = np.abs(to_np(output) - to_np(output_tuple)).max()
        else:
            if output_tuple.ndim != 5:
                max_diff = np.abs(to_np(output) - to_np(output_tuple)[0, -3:, -3:, -1].flatten()).max()
            else:
                max_diff = np.abs(to_np(output) - to_np(output_tuple)[0, -3:, -3:, -1, -1].flatten()).max()

        self.assertLess(max_diff, expected_max_difference)

    def test_components_function(self):
        init_components = self.get_dummy_components()
        init_components = {k: v for k, v in init_components.items() if not isinstance(v, (str, int, float))}

        pipe = self.pipeline_class(**init_components)

        self.assertTrue(hasattr(pipe, "components"))
        self.assertTrue(set(pipe.components.keys()) == set(init_components.keys()))

    @unittest.skipIf(torch_device not in ["cuda", "xpu"], reason="float16 requires CUDA or XPU")
    @require_accelerator
    def test_float16_inference(self, expected_max_diff=5e-2):
        components = self.get_dummy_components()
        pipe = self.pipeline_class(**components)
        for component in pipe.components.values():
            if hasattr(component, "set_default_attn_processor"):
                component.set_default_attn_processor()

        pipe.to(torch_device)
        pipe.set_progress_bar_config(disable=None)

        components = self.get_dummy_components()
        pipe_fp16 = self.pipeline_class(**components)
        for component in pipe_fp16.components.values():
            if hasattr(component, "set_default_attn_processor"):
                component.set_default_attn_processor()

        pipe_fp16.to(torch_device, torch.float16)
        pipe_fp16.set_progress_bar_config(disable=None)

        inputs = self.get_dummy_inputs(torch_device)
        # Reset generator in case it is used inside dummy inputs
        if "generator" in inputs:
            inputs["generator"] = self.get_generator(0)

        output = pipe(**inputs)[0]

        fp16_inputs = self.get_dummy_inputs(torch_device)
        # Reset generator in case it is used inside dummy inputs
        if "generator" in fp16_inputs:
            fp16_inputs["generator"] = self.get_generator(0)

        output_fp16 = pipe_fp16(**fp16_inputs)[0]

        max_diff = np.abs(to_np(output) - to_np(output_fp16)).max()
        self.assertLess(max_diff, expected_max_diff, "The outputs of the fp16 and fp32 pipelines are too different.")

    @unittest.skipIf(torch_device not in ["cuda", "xpu"], reason="float16 requires CUDA or XPU")
    @require_accelerator
    def test_save_load_float16(self, expected_max_diff=1e-2):
        components = self.get_dummy_components()
        for name, module in components.items():
            if hasattr(module, "half"):
                components[name] = module.to(torch_device).half()

        pipe = self.pipeline_class(**components)
        for component in pipe.components.values():
            if hasattr(component, "set_default_attn_processor"):
                component.set_default_attn_processor()
        pipe.to(torch_device)
        pipe.set_progress_bar_config(disable=None)

        inputs = self.get_dummy_inputs(torch_device)
        output = pipe(**inputs)[0]

        with tempfile.TemporaryDirectory() as tmpdir:
            pipe.save_pretrained(tmpdir)
            pipe_loaded = self.pipeline_class.from_pretrained(tmpdir, torch_dtype=torch.float16)
            for component in pipe_loaded.components.values():
                if hasattr(component, "set_default_attn_processor"):
                    component.set_default_attn_processor()
            pipe_loaded.to(torch_device)
            pipe_loaded.set_progress_bar_config(disable=None)

        for name, component in pipe_loaded.components.items():
            if hasattr(component, "dtype"):
                self.assertTrue(
                    component.dtype == torch.float16,
                    f"`{name}.dtype` switched from `float16` to {component.dtype} after loading.",
                )

        inputs = self.get_dummy_inputs(torch_device)
        output_loaded = pipe_loaded(**inputs)[0]
        max_diff = np.abs(to_np(output) - to_np(output_loaded)).max()
        self.assertLess(
            max_diff, expected_max_diff, "The output of the fp16 pipeline changed after saving and loading."
        )

    def test_save_load_optional_components(self, expected_max_difference=1e-4):
        if not hasattr(self.pipeline_class, "_optional_components"):
            return

        components = self.get_dummy_components()
        pipe = self.pipeline_class(**components)
        for component in pipe.components.values():
            if hasattr(component, "set_default_attn_processor"):
                component.set_default_attn_processor()
        pipe.to(torch_device)
        pipe.set_progress_bar_config(disable=None)

        # set all optional components to None
        for optional_component in pipe._optional_components:
            setattr(pipe, optional_component, None)

        generator_device = "cpu"
        inputs = self.get_dummy_inputs(generator_device)
        output = pipe(**inputs)[0]

        with tempfile.TemporaryDirectory() as tmpdir:
            pipe.save_pretrained(tmpdir, safe_serialization=False)
            pipe_loaded = self.pipeline_class.from_pretrained(tmpdir)
            for component in pipe_loaded.components.values():
                if hasattr(component, "set_default_attn_processor"):
                    component.set_default_attn_processor()
            pipe_loaded.to(torch_device)
            pipe_loaded.set_progress_bar_config(disable=None)

        for optional_component in pipe._optional_components:
            self.assertTrue(
                getattr(pipe_loaded, optional_component) is None,
                f"`{optional_component}` did not stay set to None after loading.",
            )

        inputs = self.get_dummy_inputs(generator_device)
        output_loaded = pipe_loaded(**inputs)[0]

        max_diff = np.abs(to_np(output) - to_np(output_loaded)).max()
        self.assertLess(max_diff, expected_max_difference)

    @require_accelerator
    def test_to_device(self):
        components = self.get_dummy_components()
        pipe = self.pipeline_class(**components)
        pipe.set_progress_bar_config(disable=None)

        pipe.to("cpu")
        model_devices = [component.device.type for component in components.values() if hasattr(component, "device")]
        self.assertTrue(all(device == "cpu" for device in model_devices))

        output_cpu = pipe(**self.get_dummy_inputs("cpu"))[0]
        self.assertTrue(np.isnan(output_cpu).sum() == 0)

        pipe.to(torch_device)
        model_devices = [component.device.type for component in components.values() if hasattr(component, "device")]
        self.assertTrue(all(device == torch_device for device in model_devices))

        output_cuda = pipe(**self.get_dummy_inputs(torch_device))[0]
        self.assertTrue(np.isnan(to_np(output_cuda)).sum() == 0)

    def test_to_dtype(self):
        components = self.get_dummy_components()
        pipe = self.pipeline_class(**components)
        pipe.set_progress_bar_config(disable=None)

        model_dtypes = [component.dtype for component in components.values() if hasattr(component, "dtype")]
        self.assertTrue(all(dtype == torch.float32 for dtype in model_dtypes))

        pipe.to(dtype=torch.float16)
        model_dtypes = [component.dtype for component in components.values() if hasattr(component, "dtype")]
        self.assertTrue(all(dtype == torch.float16 for dtype in model_dtypes))

    def test_attention_slicing_forward_pass(self, expected_max_diff=1e-3):
        self._test_attention_slicing_forward_pass(expected_max_diff=expected_max_diff)

    def _test_attention_slicing_forward_pass(
        self, test_max_difference=True, test_mean_pixel_difference=True, expected_max_diff=1e-3
    ):
        if not self.test_attention_slicing:
            return

        components = self.get_dummy_components()
        pipe = self.pipeline_class(**components)
        for component in pipe.components.values():
            if hasattr(component, "set_default_attn_processor"):
                component.set_default_attn_processor()
        pipe.to(torch_device)
        pipe.set_progress_bar_config(disable=None)

        generator_device = "cpu"
        inputs = self.get_dummy_inputs(generator_device)
        output_without_slicing = pipe(**inputs)[0]

        pipe.enable_attention_slicing(slice_size=1)
        inputs = self.get_dummy_inputs(generator_device)
        output_with_slicing1 = pipe(**inputs)[0]

        pipe.enable_attention_slicing(slice_size=2)
        inputs = self.get_dummy_inputs(generator_device)
        output_with_slicing2 = pipe(**inputs)[0]

        if test_max_difference:
            max_diff1 = np.abs(to_np(output_with_slicing1) - to_np(output_without_slicing)).max()
            max_diff2 = np.abs(to_np(output_with_slicing2) - to_np(output_without_slicing)).max()
            self.assertLess(
                max(max_diff1, max_diff2),
                expected_max_diff,
                "Attention slicing should not affect the inference results",
            )

        if test_mean_pixel_difference:
            assert_mean_pixel_difference(to_np(output_with_slicing1[0]), to_np(output_without_slicing[0]))
            assert_mean_pixel_difference(to_np(output_with_slicing2[0]), to_np(output_without_slicing[0]))

    @require_accelerator
    @require_accelerate_version_greater("0.14.0")
    def test_sequential_cpu_offload_forward_pass(self, expected_max_diff=1e-4):
        import accelerate

        components = self.get_dummy_components()
        pipe = self.pipeline_class(**components)
        for component in pipe.components.values():
            if hasattr(component, "set_default_attn_processor"):
                component.set_default_attn_processor()
        pipe.to(torch_device)
        pipe.set_progress_bar_config(disable=None)

        generator_device = "cpu"
        inputs = self.get_dummy_inputs(generator_device)
        output_without_offload = pipe(**inputs)[0]

        pipe.enable_sequential_cpu_offload(device=torch_device)
        assert pipe._execution_device.type == torch_device

        inputs = self.get_dummy_inputs(generator_device)
        output_with_offload = pipe(**inputs)[0]

        max_diff = np.abs(to_np(output_with_offload) - to_np(output_without_offload)).max()
        self.assertLess(max_diff, expected_max_diff, "CPU offloading should not affect the inference results")

        # make sure all `torch.nn.Module` components (except those in `self._exclude_from_cpu_offload`) are offloaded correctly
        offloaded_modules = {
            k: v
            for k, v in pipe.components.items()
            if isinstance(v, torch.nn.Module) and k not in pipe._exclude_from_cpu_offload
        }
        # 1. all offloaded modules should be saved to cpu and moved to meta device
        self.assertTrue(
            all(v.device.type == "meta" for v in offloaded_modules.values()),
            f"Not offloaded: {[k for k, v in offloaded_modules.items() if v.device.type != 'meta']}",
        )
        # 2. all offloaded modules should have hook installed
        self.assertTrue(
            all(hasattr(v, "_hf_hook") for k, v in offloaded_modules.items()),
            f"No hook attached: {[k for k, v in offloaded_modules.items() if not hasattr(v, '_hf_hook')]}",
        )
        # 3. all offloaded modules should have correct hooks installed, should be either one of these two
        #    - `AlignDevicesHook`
        #    - a SequentialHook` that contains `AlignDevicesHook`
        offloaded_modules_with_incorrect_hooks = {}
        for k, v in offloaded_modules.items():
            if hasattr(v, "_hf_hook"):
                if isinstance(v._hf_hook, accelerate.hooks.SequentialHook):
                    # if it is a `SequentialHook`, we loop through its `hooks` attribute to check if it only contains `AlignDevicesHook`
                    for hook in v._hf_hook.hooks:
                        if not isinstance(hook, accelerate.hooks.AlignDevicesHook):
                            offloaded_modules_with_incorrect_hooks[k] = type(v._hf_hook.hooks[0])
                elif not isinstance(v._hf_hook, accelerate.hooks.AlignDevicesHook):
                    offloaded_modules_with_incorrect_hooks[k] = type(v._hf_hook)

        self.assertTrue(
            len(offloaded_modules_with_incorrect_hooks) == 0,
            f"Not installed correct hook: {offloaded_modules_with_incorrect_hooks}",
        )

    @require_accelerator
    @require_accelerate_version_greater("0.17.0")
    def test_model_cpu_offload_forward_pass(self, expected_max_diff=2e-4):
        import accelerate

        generator_device = "cpu"
        components = self.get_dummy_components()
        pipe = self.pipeline_class(**components)

        for component in pipe.components.values():
            if hasattr(component, "set_default_attn_processor"):
                component.set_default_attn_processor()

        pipe = pipe.to(torch_device)
        pipe.set_progress_bar_config(disable=None)

        inputs = self.get_dummy_inputs(generator_device)
        output_without_offload = pipe(**inputs)[0]

        pipe.enable_model_cpu_offload(device=torch_device)
        assert pipe._execution_device.type == torch_device

        inputs = self.get_dummy_inputs(generator_device)
        output_with_offload = pipe(**inputs)[0]

        max_diff = np.abs(to_np(output_with_offload) - to_np(output_without_offload)).max()
        self.assertLess(max_diff, expected_max_diff, "CPU offloading should not affect the inference results")

        # make sure all `torch.nn.Module` components (except those in `self._exclude_from_cpu_offload`) are offloaded correctly
        offloaded_modules = {
            k: v
            for k, v in pipe.components.items()
            if isinstance(v, torch.nn.Module) and k not in pipe._exclude_from_cpu_offload
        }
        # 1. check if all offloaded modules are saved to cpu
        self.assertTrue(
            all(v.device.type == "cpu" for v in offloaded_modules.values()),
            f"Not offloaded: {[k for k, v in offloaded_modules.items() if v.device.type != 'cpu']}",
        )
        # 2. check if all offloaded modules have hooks installed
        self.assertTrue(
            all(hasattr(v, "_hf_hook") for k, v in offloaded_modules.items()),
            f"No hook attached: {[k for k, v in offloaded_modules.items() if not hasattr(v, '_hf_hook')]}",
        )
        # 3. check if all offloaded modules have correct type of hooks installed, should be `CpuOffload`
        offloaded_modules_with_incorrect_hooks = {}
        for k, v in offloaded_modules.items():
            if hasattr(v, "_hf_hook") and not isinstance(v._hf_hook, accelerate.hooks.CpuOffload):
                offloaded_modules_with_incorrect_hooks[k] = type(v._hf_hook)

        self.assertTrue(
            len(offloaded_modules_with_incorrect_hooks) == 0,
            f"Not installed correct hook: {offloaded_modules_with_incorrect_hooks}",
        )

    @require_accelerator
    @require_accelerate_version_greater("0.17.0")
    def test_cpu_offload_forward_pass_twice(self, expected_max_diff=2e-4):
        import accelerate

        generator_device = "cpu"
        components = self.get_dummy_components()
        pipe = self.pipeline_class(**components)

        for component in pipe.components.values():
            if hasattr(component, "set_default_attn_processor"):
                component.set_default_attn_processor()

        pipe.set_progress_bar_config(disable=None)

        pipe.enable_model_cpu_offload(device=torch_device)
        inputs = self.get_dummy_inputs(generator_device)
        output_with_offload = pipe(**inputs)[0]

        pipe.enable_model_cpu_offload(device=torch_device)
        inputs = self.get_dummy_inputs(generator_device)
        output_with_offload_twice = pipe(**inputs)[0]

        max_diff = np.abs(to_np(output_with_offload) - to_np(output_with_offload_twice)).max()
        self.assertLess(
            max_diff, expected_max_diff, "running CPU offloading 2nd time should not affect the inference results"
        )

        # make sure all `torch.nn.Module` components (except those in `self._exclude_from_cpu_offload`) are offloaded correctly
        offloaded_modules = {
            k: v
            for k, v in pipe.components.items()
            if isinstance(v, torch.nn.Module) and k not in pipe._exclude_from_cpu_offload
        }
        # 1. check if all offloaded modules are saved to cpu
        self.assertTrue(
            all(v.device.type == "cpu" for v in offloaded_modules.values()),
            f"Not offloaded: {[k for k, v in offloaded_modules.items() if v.device.type != 'cpu']}",
        )
        # 2. check if all offloaded modules have hooks installed
        self.assertTrue(
            all(hasattr(v, "_hf_hook") for k, v in offloaded_modules.items()),
            f"No hook attached: {[k for k, v in offloaded_modules.items() if not hasattr(v, '_hf_hook')]}",
        )
        # 3. check if all offloaded modules have correct type of hooks installed, should be `CpuOffload`
        offloaded_modules_with_incorrect_hooks = {}
        for k, v in offloaded_modules.items():
            if hasattr(v, "_hf_hook") and not isinstance(v._hf_hook, accelerate.hooks.CpuOffload):
                offloaded_modules_with_incorrect_hooks[k] = type(v._hf_hook)

        self.assertTrue(
            len(offloaded_modules_with_incorrect_hooks) == 0,
            f"Not installed correct hook: {offloaded_modules_with_incorrect_hooks}",
        )

    @require_accelerator
    @require_accelerate_version_greater("0.14.0")
    def test_sequential_offload_forward_pass_twice(self, expected_max_diff=2e-4):
        import accelerate

        generator_device = "cpu"
        components = self.get_dummy_components()
        pipe = self.pipeline_class(**components)

        for component in pipe.components.values():
            if hasattr(component, "set_default_attn_processor"):
                component.set_default_attn_processor()

        pipe.set_progress_bar_config(disable=None)

        pipe.enable_sequential_cpu_offload(device=torch_device)
        inputs = self.get_dummy_inputs(generator_device)
        output_with_offload = pipe(**inputs)[0]

        pipe.enable_sequential_cpu_offload(device=torch_device)
        inputs = self.get_dummy_inputs(generator_device)
        output_with_offload_twice = pipe(**inputs)[0]

        max_diff = np.abs(to_np(output_with_offload) - to_np(output_with_offload_twice)).max()
        self.assertLess(
            max_diff, expected_max_diff, "running sequential offloading second time should have the inference results"
        )

        # make sure all `torch.nn.Module` components (except those in `self._exclude_from_cpu_offload`) are offloaded correctly
        offloaded_modules = {
            k: v
            for k, v in pipe.components.items()
            if isinstance(v, torch.nn.Module) and k not in pipe._exclude_from_cpu_offload
        }
        # 1. check if all offloaded modules are moved to meta device
        self.assertTrue(
            all(v.device.type == "meta" for v in offloaded_modules.values()),
            f"Not offloaded: {[k for k, v in offloaded_modules.items() if v.device.type != 'meta']}",
        )
        # 2. check if all offloaded modules have hook installed
        self.assertTrue(
            all(hasattr(v, "_hf_hook") for k, v in offloaded_modules.items()),
            f"No hook attached: {[k for k, v in offloaded_modules.items() if not hasattr(v, '_hf_hook')]}",
        )
        # 3. check if all offloaded modules have correct hooks installed, should be either one of these two
        #    - `AlignDevicesHook`
        #    - a SequentialHook` that contains `AlignDevicesHook`
        offloaded_modules_with_incorrect_hooks = {}
        for k, v in offloaded_modules.items():
            if hasattr(v, "_hf_hook"):
                if isinstance(v._hf_hook, accelerate.hooks.SequentialHook):
                    # if it is a `SequentialHook`, we loop through its `hooks` attribute to check if it only contains `AlignDevicesHook`
                    for hook in v._hf_hook.hooks:
                        if not isinstance(hook, accelerate.hooks.AlignDevicesHook):
                            offloaded_modules_with_incorrect_hooks[k] = type(v._hf_hook.hooks[0])
                elif not isinstance(v._hf_hook, accelerate.hooks.AlignDevicesHook):
                    offloaded_modules_with_incorrect_hooks[k] = type(v._hf_hook)

        self.assertTrue(
            len(offloaded_modules_with_incorrect_hooks) == 0,
            f"Not installed correct hook: {offloaded_modules_with_incorrect_hooks}",
        )

    @unittest.skipIf(
        torch_device != "cuda" or not is_xformers_available(),
        reason="XFormers attention is only available with CUDA and `xformers` installed",
    )
    def test_xformers_attention_forwardGenerator_pass(self):
        self._test_xformers_attention_forwardGenerator_pass()

    def _test_xformers_attention_forwardGenerator_pass(
        self, test_max_difference=True, test_mean_pixel_difference=True, expected_max_diff=1e-4
    ):
        if not self.test_xformers_attention:
            return

        components = self.get_dummy_components()
        pipe = self.pipeline_class(**components)
        for component in pipe.components.values():
            if hasattr(component, "set_default_attn_processor"):
                component.set_default_attn_processor()
        pipe.to(torch_device)
        pipe.set_progress_bar_config(disable=None)

        inputs = self.get_dummy_inputs(torch_device)
        output_without_offload = pipe(**inputs)[0]
        output_without_offload = (
            output_without_offload.cpu() if torch.is_tensor(output_without_offload) else output_without_offload
        )

        pipe.enable_xformers_memory_efficient_attention()
        inputs = self.get_dummy_inputs(torch_device)
        output_with_offload = pipe(**inputs)[0]
        output_with_offload = (
            output_with_offload.cpu() if torch.is_tensor(output_with_offload) else output_without_offload
        )

        if test_max_difference:
            max_diff = np.abs(to_np(output_with_offload) - to_np(output_without_offload)).max()
            self.assertLess(max_diff, expected_max_diff, "XFormers attention should not affect the inference results")

        if test_mean_pixel_difference:
            assert_mean_pixel_difference(output_with_offload[0], output_without_offload[0])

    def test_num_images_per_prompt(self):
        sig = inspect.signature(self.pipeline_class.__call__)

        if "num_images_per_prompt" not in sig.parameters:
            return

        components = self.get_dummy_components()
        pipe = self.pipeline_class(**components)
        pipe = pipe.to(torch_device)
        pipe.set_progress_bar_config(disable=None)

        batch_sizes = [1, 2]
        num_images_per_prompts = [1, 2]

        for batch_size in batch_sizes:
            for num_images_per_prompt in num_images_per_prompts:
                inputs = self.get_dummy_inputs(torch_device)

                for key in inputs.keys():
                    if key in self.batch_params:
                        inputs[key] = batch_size * [inputs[key]]

                images = pipe(**inputs, num_images_per_prompt=num_images_per_prompt)[0]

                assert images.shape[0] == batch_size * num_images_per_prompt

    def test_cfg(self):
        sig = inspect.signature(self.pipeline_class.__call__)

        if "guidance_scale" not in sig.parameters:
            return

        components = self.get_dummy_components()
        pipe = self.pipeline_class(**components)
        pipe = pipe.to(torch_device)
        pipe.set_progress_bar_config(disable=None)

        inputs = self.get_dummy_inputs(torch_device)

        inputs["guidance_scale"] = 1.0
        out_no_cfg = pipe(**inputs)[0]

        inputs["guidance_scale"] = 7.5
        out_cfg = pipe(**inputs)[0]

        assert out_cfg.shape == out_no_cfg.shape

    def test_callback_inputs(self):
        sig = inspect.signature(self.pipeline_class.__call__)
        has_callback_tensor_inputs = "callback_on_step_end_tensor_inputs" in sig.parameters
        has_callback_step_end = "callback_on_step_end" in sig.parameters

        if not (has_callback_tensor_inputs and has_callback_step_end):
            return

        components = self.get_dummy_components()
        pipe = self.pipeline_class(**components)
        pipe = pipe.to(torch_device)
        pipe.set_progress_bar_config(disable=None)
        self.assertTrue(
            hasattr(pipe, "_callback_tensor_inputs"),
            f" {self.pipeline_class} should have `_callback_tensor_inputs` that defines a list of tensor variables its callback function can use as inputs",
        )

        def callback_inputs_subset(pipe, i, t, callback_kwargs):
            # iterate over callback args
            for tensor_name, tensor_value in callback_kwargs.items():
                # check that we're only passing in allowed tensor inputs
                assert tensor_name in pipe._callback_tensor_inputs

            return callback_kwargs

        def callback_inputs_all(pipe, i, t, callback_kwargs):
            for tensor_name in pipe._callback_tensor_inputs:
                assert tensor_name in callback_kwargs

            # iterate over callback args
            for tensor_name, tensor_value in callback_kwargs.items():
                # check that we're only passing in allowed tensor inputs
                assert tensor_name in pipe._callback_tensor_inputs

            return callback_kwargs

        inputs = self.get_dummy_inputs(torch_device)

        # Test passing in a subset
        inputs["callback_on_step_end"] = callback_inputs_subset
        inputs["callback_on_step_end_tensor_inputs"] = ["latents"]
        inputs["output_type"] = "latent"
        output = pipe(**inputs)[0]

        # Test passing in a everything
        inputs["callback_on_step_end"] = callback_inputs_all
        inputs["callback_on_step_end_tensor_inputs"] = pipe._callback_tensor_inputs
        inputs["output_type"] = "latent"
        output = pipe(**inputs)[0]

        def callback_inputs_change_tensor(pipe, i, t, callback_kwargs):
            is_last = i == (pipe.num_timesteps - 1)
            if is_last:
                callback_kwargs["latents"] = torch.zeros_like(callback_kwargs["latents"])
            return callback_kwargs

        inputs["callback_on_step_end"] = callback_inputs_change_tensor
        inputs["callback_on_step_end_tensor_inputs"] = pipe._callback_tensor_inputs
        inputs["output_type"] = "latent"
        output = pipe(**inputs)[0]
        assert output.abs().sum() == 0

    def test_callback_cfg(self):
        sig = inspect.signature(self.pipeline_class.__call__)
        has_callback_tensor_inputs = "callback_on_step_end_tensor_inputs" in sig.parameters
        has_callback_step_end = "callback_on_step_end" in sig.parameters

        if not (has_callback_tensor_inputs and has_callback_step_end):
            return

        if "guidance_scale" not in sig.parameters:
            return

        components = self.get_dummy_components()
        pipe = self.pipeline_class(**components)
        pipe.to(torch_device)
        pipe.set_progress_bar_config(disable=None)
        self.assertTrue(
            hasattr(pipe, "_callback_tensor_inputs"),
            f" {self.pipeline_class} should have `_callback_tensor_inputs` that defines a list of tensor variables its callback function can use as inputs",
        )

        def callback_increase_guidance(pipe, i, t, callback_kwargs):
            pipe._guidance_scale += 1.0

            return callback_kwargs

        inputs = self.get_dummy_inputs(torch_device)

        # use cfg guidance because some pipelines modify the shape of the latents
        # outside of the denoising loop
        inputs["guidance_scale"] = 2.0
        inputs["callback_on_step_end"] = callback_increase_guidance
        inputs["callback_on_step_end_tensor_inputs"] = pipe._callback_tensor_inputs
        _ = pipe(**inputs)[0]

        # we increase the guidance scale by 1.0 at every step
        # check that the guidance scale is increased by the number of scheduler timesteps
        # accounts for models that modify the number of inference steps based on strength
        assert pipe.guidance_scale == (inputs["guidance_scale"] + pipe.num_timesteps)

    def test_serialization_with_variants(self):
        components = self.get_dummy_components()
        pipe = self.pipeline_class(**components)
        model_components = [
            component_name for component_name, component in pipe.components.items() if isinstance(component, nn.Module)
        ]
        variant = "fp16"

        with tempfile.TemporaryDirectory() as tmpdir:
            pipe.save_pretrained(tmpdir, variant=variant, safe_serialization=False)

            with open(f"{tmpdir}/model_index.json", "r") as f:
                config = json.load(f)

            for subfolder in os.listdir(tmpdir):
                if not os.path.isfile(subfolder) and subfolder in model_components:
                    folder_path = os.path.join(tmpdir, subfolder)
                    is_folder = os.path.isdir(folder_path) and subfolder in config
                    assert is_folder and any(p.split(".")[1].startswith(variant) for p in os.listdir(folder_path))

    def test_loading_with_variants(self):
        components = self.get_dummy_components()
        pipe = self.pipeline_class(**components)
        variant = "fp16"

        def is_nan(tensor):
            if tensor.ndimension() == 0:
                has_nan = torch.isnan(tensor).item()
            else:
                has_nan = torch.isnan(tensor).any()
            return has_nan

        with tempfile.TemporaryDirectory() as tmpdir:
            pipe.save_pretrained(tmpdir, variant=variant, safe_serialization=False)
            pipe_loaded = self.pipeline_class.from_pretrained(tmpdir, variant=variant)

            model_components_pipe = {
                component_name: component
                for component_name, component in pipe.components.items()
                if isinstance(component, nn.Module)
            }
            model_components_pipe_loaded = {
                component_name: component
                for component_name, component in pipe_loaded.components.items()
                if isinstance(component, nn.Module)
            }
            for component_name in model_components_pipe:
                pipe_component = model_components_pipe[component_name]
                pipe_loaded_component = model_components_pipe_loaded[component_name]
                for p1, p2 in zip(pipe_component.parameters(), pipe_loaded_component.parameters()):
                    # nan check for luminanext (mps).
                    if not (is_nan(p1) and is_nan(p2)):
                        self.assertTrue(torch.equal(p1, p2))

    def test_loading_with_incorrect_variants_raises_error(self):
        components = self.get_dummy_components()
        pipe = self.pipeline_class(**components)
        variant = "fp16"

        with tempfile.TemporaryDirectory() as tmpdir:
            # Don't save with variants.
            pipe.save_pretrained(tmpdir, safe_serialization=False)

            with self.assertRaises(ValueError) as error:
                _ = self.pipeline_class.from_pretrained(tmpdir, variant=variant)

            assert f"You are trying to load the model files of the `variant={variant}`" in str(error.exception)

    def test_StableDiffusionMixin_component(self):
        """Any pipeline that have LDMFuncMixin should have vae and unet components."""
        if not issubclass(self.pipeline_class, StableDiffusionMixin):
            return
        components = self.get_dummy_components()
        pipe = self.pipeline_class(**components)
        self.assertTrue(hasattr(pipe, "vae") and isinstance(pipe.vae, (AutoencoderKL, AutoencoderTiny)))
        self.assertTrue(
            hasattr(pipe, "unet")
            and isinstance(
                pipe.unet,
                (UNet2DConditionModel, UNet3DConditionModel, I2VGenXLUNet, UNetMotionModel, UNetControlNetXSModel),
            )
        )

    @require_torch_multi_gpu
    @slow
    @nightly
    def test_calling_to_raises_error_device_mapped_components(self, safe_serialization=True):
        components = self.get_dummy_components()
        pipe = self.pipeline_class(**components)
        max_model_size = max(
            compute_module_sizes(module)[""]
            for _, module in pipe.components.items()
            if isinstance(module, torch.nn.Module)
        )
        with tempfile.TemporaryDirectory() as tmpdir:
            pipe.save_pretrained(tmpdir, safe_serialization=safe_serialization)
            max_memory = {0: max_model_size, 1: max_model_size}
            loaded_pipe = self.pipeline_class.from_pretrained(tmpdir, device_map="balanced", max_memory=max_memory)

        with self.assertRaises(ValueError) as err_context:
            loaded_pipe.to(torch_device)

        self.assertTrue(
            "The following pipeline components have been found" in str(err_context.exception)
            and "This is incompatible with explicitly setting the device using `to()`" in str(err_context.exception)
        )

    @require_torch_multi_gpu
    @slow
    @nightly
    def test_calling_mco_raises_error_device_mapped_components(self, safe_serialization=True):
        components = self.get_dummy_components()
        pipe = self.pipeline_class(**components)
        max_model_size = max(
            compute_module_sizes(module)[""]
            for _, module in pipe.components.items()
            if isinstance(module, torch.nn.Module)
        )
        with tempfile.TemporaryDirectory() as tmpdir:
            pipe.save_pretrained(tmpdir, safe_serialization=safe_serialization)
            max_memory = {0: max_model_size, 1: max_model_size}
            loaded_pipe = self.pipeline_class.from_pretrained(tmpdir, device_map="balanced", max_memory=max_memory)

        with self.assertRaises(ValueError) as err_context:
            loaded_pipe.enable_model_cpu_offload()

        self.assertTrue(
            "The following pipeline components have been found" in str(err_context.exception)
            and "This is incompatible with `enable_model_cpu_offload()`" in str(err_context.exception)
        )

    @require_torch_multi_gpu
    @slow
    @nightly
    def test_calling_sco_raises_error_device_mapped_components(self, safe_serialization=True):
        components = self.get_dummy_components()
        pipe = self.pipeline_class(**components)
        max_model_size = max(
            compute_module_sizes(module)[""]
            for _, module in pipe.components.items()
            if isinstance(module, torch.nn.Module)
        )
        with tempfile.TemporaryDirectory() as tmpdir:
            pipe.save_pretrained(tmpdir, safe_serialization=safe_serialization)
            max_memory = {0: max_model_size, 1: max_model_size}
            loaded_pipe = self.pipeline_class.from_pretrained(tmpdir, device_map="balanced", max_memory=max_memory)

        with self.assertRaises(ValueError) as err_context:
            loaded_pipe.enable_sequential_cpu_offload()

        self.assertTrue(
            "The following pipeline components have been found" in str(err_context.exception)
            and "This is incompatible with `enable_sequential_cpu_offload()`" in str(err_context.exception)
        )


@is_staging_test
class PipelinePushToHubTester(unittest.TestCase):
    identifier = uuid.uuid4()
    repo_id = f"test-pipeline-{identifier}"
    org_repo_id = f"valid_org/{repo_id}-org"

    def get_pipeline_components(self):
        unet = UNet2DConditionModel(
            block_out_channels=(32, 64),
            layers_per_block=2,
            sample_size=32,
            in_channels=4,
            out_channels=4,
            down_block_types=("DownBlock2D", "CrossAttnDownBlock2D"),
            up_block_types=("CrossAttnUpBlock2D", "UpBlock2D"),
            cross_attention_dim=32,
        )

        scheduler = DDIMScheduler(
            beta_start=0.00085,
            beta_end=0.012,
            beta_schedule="scaled_linear",
            clip_sample=False,
            set_alpha_to_one=False,
        )

        vae = AutoencoderKL(
            block_out_channels=[32, 64],
            in_channels=3,
            out_channels=3,
            down_block_types=["DownEncoderBlock2D", "DownEncoderBlock2D"],
            up_block_types=["UpDecoderBlock2D", "UpDecoderBlock2D"],
            latent_channels=4,
        )

        text_encoder_config = CLIPTextConfig(
            bos_token_id=0,
            eos_token_id=2,
            hidden_size=32,
            intermediate_size=37,
            layer_norm_eps=1e-05,
            num_attention_heads=4,
            num_hidden_layers=5,
            pad_token_id=1,
            vocab_size=1000,
        )
        text_encoder = CLIPTextModel(text_encoder_config)

        with tempfile.TemporaryDirectory() as tmpdir:
            dummy_vocab = {"<|startoftext|>": 0, "<|endoftext|>": 1, "!": 2}
            vocab_path = os.path.join(tmpdir, "vocab.json")
            with open(vocab_path, "w") as f:
                json.dump(dummy_vocab, f)

            merges = "Ġ t\nĠt h"
            merges_path = os.path.join(tmpdir, "merges.txt")
            with open(merges_path, "w") as f:
                f.writelines(merges)
            tokenizer = CLIPTokenizer(vocab_file=vocab_path, merges_file=merges_path)

        components = {
            "unet": unet,
            "scheduler": scheduler,
            "vae": vae,
            "text_encoder": text_encoder,
            "tokenizer": tokenizer,
            "safety_checker": None,
            "feature_extractor": None,
        }
        return components

    def test_push_to_hub(self):
        components = self.get_pipeline_components()
        pipeline = StableDiffusionPipeline(**components)
        pipeline.push_to_hub(self.repo_id, token=TOKEN)

        new_model = UNet2DConditionModel.from_pretrained(f"{USER}/{self.repo_id}", subfolder="unet")
        unet = components["unet"]
        for p1, p2 in zip(unet.parameters(), new_model.parameters()):
            self.assertTrue(torch.equal(p1, p2))

        # Reset repo
        delete_repo(token=TOKEN, repo_id=self.repo_id)

        # Push to hub via save_pretrained
        with tempfile.TemporaryDirectory() as tmp_dir:
            pipeline.save_pretrained(tmp_dir, repo_id=self.repo_id, push_to_hub=True, token=TOKEN)

        new_model = UNet2DConditionModel.from_pretrained(f"{USER}/{self.repo_id}", subfolder="unet")
        for p1, p2 in zip(unet.parameters(), new_model.parameters()):
            self.assertTrue(torch.equal(p1, p2))

        # Reset repo
        delete_repo(self.repo_id, token=TOKEN)

    def test_push_to_hub_in_organization(self):
        components = self.get_pipeline_components()
        pipeline = StableDiffusionPipeline(**components)
        pipeline.push_to_hub(self.org_repo_id, token=TOKEN)

        new_model = UNet2DConditionModel.from_pretrained(self.org_repo_id, subfolder="unet")
        unet = components["unet"]
        for p1, p2 in zip(unet.parameters(), new_model.parameters()):
            self.assertTrue(torch.equal(p1, p2))

        # Reset repo
        delete_repo(token=TOKEN, repo_id=self.org_repo_id)

        # Push to hub via save_pretrained
        with tempfile.TemporaryDirectory() as tmp_dir:
            pipeline.save_pretrained(tmp_dir, push_to_hub=True, token=TOKEN, repo_id=self.org_repo_id)

        new_model = UNet2DConditionModel.from_pretrained(self.org_repo_id, subfolder="unet")
        for p1, p2 in zip(unet.parameters(), new_model.parameters()):
            self.assertTrue(torch.equal(p1, p2))

        # Reset repo
        delete_repo(self.org_repo_id, token=TOKEN)

    @unittest.skipIf(
        not is_jinja_available(),
        reason="Model card tests cannot be performed without Jinja installed.",
    )
    def test_push_to_hub_library_name(self):
        components = self.get_pipeline_components()
        pipeline = StableDiffusionPipeline(**components)
        pipeline.push_to_hub(self.repo_id, token=TOKEN)

        model_card = ModelCard.load(f"{USER}/{self.repo_id}", token=TOKEN).data
        assert model_card.library_name == "diffusers"

        # Reset repo
        delete_repo(self.repo_id, token=TOKEN)


# For SDXL and its derivative pipelines (such as ControlNet), we have the text encoders
# and the tokenizers as optional components. So, we need to override the `test_save_load_optional_components()`
# test for all such pipelines. This requires us to use a custom `encode_prompt()` function.
class SDXLOptionalComponentsTesterMixin:
    def encode_prompt(
        self, tokenizers, text_encoders, prompt: str, num_images_per_prompt: int = 1, negative_prompt: str = None
    ):
        device = text_encoders[0].device

        if isinstance(prompt, str):
            prompt = [prompt]
        batch_size = len(prompt)

        prompt_embeds_list = []
        for tokenizer, text_encoder in zip(tokenizers, text_encoders):
            text_inputs = tokenizer(
                prompt,
                padding="max_length",
                max_length=tokenizer.model_max_length,
                truncation=True,
                return_tensors="pt",
            )

            text_input_ids = text_inputs.input_ids

            prompt_embeds = text_encoder(text_input_ids.to(device), output_hidden_states=True)
            pooled_prompt_embeds = prompt_embeds[0]
            prompt_embeds = prompt_embeds.hidden_states[-2]
            prompt_embeds_list.append(prompt_embeds)

        prompt_embeds = torch.concat(prompt_embeds_list, dim=-1)

        if negative_prompt is None:
            negative_prompt_embeds = torch.zeros_like(prompt_embeds)
            negative_pooled_prompt_embeds = torch.zeros_like(pooled_prompt_embeds)
        else:
            negative_prompt = batch_size * [negative_prompt] if isinstance(negative_prompt, str) else negative_prompt

            negative_prompt_embeds_list = []
            for tokenizer, text_encoder in zip(tokenizers, text_encoders):
                uncond_input = tokenizer(
                    negative_prompt,
                    padding="max_length",
                    max_length=tokenizer.model_max_length,
                    truncation=True,
                    return_tensors="pt",
                )

                negative_prompt_embeds = text_encoder(uncond_input.input_ids.to(device), output_hidden_states=True)
                negative_pooled_prompt_embeds = negative_prompt_embeds[0]
                negative_prompt_embeds = negative_prompt_embeds.hidden_states[-2]
                negative_prompt_embeds_list.append(negative_prompt_embeds)

            negative_prompt_embeds = torch.concat(negative_prompt_embeds_list, dim=-1)

        bs_embed, seq_len, _ = prompt_embeds.shape

        # duplicate text embeddings for each generation per prompt, using mps friendly method
        prompt_embeds = prompt_embeds.repeat(1, num_images_per_prompt, 1)
        prompt_embeds = prompt_embeds.view(bs_embed * num_images_per_prompt, seq_len, -1)

        # for classifier-free guidance
        # duplicate unconditional embeddings for each generation per prompt, using mps friendly method
        seq_len = negative_prompt_embeds.shape[1]

        negative_prompt_embeds = negative_prompt_embeds.repeat(1, num_images_per_prompt, 1)
        negative_prompt_embeds = negative_prompt_embeds.view(batch_size * num_images_per_prompt, seq_len, -1)

        pooled_prompt_embeds = pooled_prompt_embeds.repeat(1, num_images_per_prompt).view(
            bs_embed * num_images_per_prompt, -1
        )

        # for classifier-free guidance
        negative_pooled_prompt_embeds = negative_pooled_prompt_embeds.repeat(1, num_images_per_prompt).view(
            bs_embed * num_images_per_prompt, -1
        )

        return prompt_embeds, negative_prompt_embeds, pooled_prompt_embeds, negative_pooled_prompt_embeds

    def _test_save_load_optional_components(self, expected_max_difference=1e-4):
        components = self.get_dummy_components()

        pipe = self.pipeline_class(**components)
        for optional_component in pipe._optional_components:
            setattr(pipe, optional_component, None)

        for component in pipe.components.values():
            if hasattr(component, "set_default_attn_processor"):
                component.set_default_attn_processor()
        pipe.to(torch_device)
        pipe.set_progress_bar_config(disable=None)

        generator_device = "cpu"
        inputs = self.get_dummy_inputs(generator_device)

        tokenizer = components.pop("tokenizer")
        tokenizer_2 = components.pop("tokenizer_2")
        text_encoder = components.pop("text_encoder")
        text_encoder_2 = components.pop("text_encoder_2")

        tokenizers = [tokenizer, tokenizer_2] if tokenizer is not None else [tokenizer_2]
        text_encoders = [text_encoder, text_encoder_2] if text_encoder is not None else [text_encoder_2]
        prompt = inputs.pop("prompt")
        (
            prompt_embeds,
            negative_prompt_embeds,
            pooled_prompt_embeds,
            negative_pooled_prompt_embeds,
        ) = self.encode_prompt(tokenizers, text_encoders, prompt)
        inputs["prompt_embeds"] = prompt_embeds
        inputs["negative_prompt_embeds"] = negative_prompt_embeds
        inputs["pooled_prompt_embeds"] = pooled_prompt_embeds
        inputs["negative_pooled_prompt_embeds"] = negative_pooled_prompt_embeds

        output = pipe(**inputs)[0]

        with tempfile.TemporaryDirectory() as tmpdir:
            pipe.save_pretrained(tmpdir)
            pipe_loaded = self.pipeline_class.from_pretrained(tmpdir)
            for component in pipe_loaded.components.values():
                if hasattr(component, "set_default_attn_processor"):
                    component.set_default_attn_processor()
            pipe_loaded.to(torch_device)
            pipe_loaded.set_progress_bar_config(disable=None)

        for optional_component in pipe._optional_components:
            self.assertTrue(
                getattr(pipe_loaded, optional_component) is None,
                f"`{optional_component}` did not stay set to None after loading.",
            )

        inputs = self.get_dummy_inputs(generator_device)
        _ = inputs.pop("prompt")
        inputs["prompt_embeds"] = prompt_embeds
        inputs["negative_prompt_embeds"] = negative_prompt_embeds
        inputs["pooled_prompt_embeds"] = pooled_prompt_embeds
        inputs["negative_pooled_prompt_embeds"] = negative_pooled_prompt_embeds

        output_loaded = pipe_loaded(**inputs)[0]

        max_diff = np.abs(to_np(output) - to_np(output_loaded)).max()
        self.assertLess(max_diff, expected_max_difference)


# Some models (e.g. unCLIP) are extremely likely to significantly deviate depending on which hardware is used.
# This helper function is used to check that the image doesn't deviate on average more than 10 pixels from a
# reference image.
def assert_mean_pixel_difference(image, expected_image, expected_max_diff=10):
    image = np.asarray(DiffusionPipeline.numpy_to_pil(image)[0], dtype=np.float32)
    expected_image = np.asarray(DiffusionPipeline.numpy_to_pil(expected_image)[0], dtype=np.float32)
    avg_diff = np.abs(image - expected_image).mean()
    assert avg_diff < expected_max_diff, f"Error image deviates {avg_diff} pixels on average"<|MERGE_RESOLUTION|>--- conflicted
+++ resolved
@@ -41,12 +41,10 @@
 from diffusers.utils.import_utils import is_xformers_available
 from diffusers.utils.testing_utils import (
     CaptureLogger,
-<<<<<<< HEAD
+    is_accelerate_available,
     nightly,
-=======
     require_accelerate_version_greater,
     require_accelerator,
->>>>>>> 6131a93b
     require_torch,
     require_torch_multi_gpu,
     skip_mps,
